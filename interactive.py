'''
IF THE PLOT WINDOWS OPEN AND THEN CLOSE IMMEDIATELY, YOU HAVE TO RUN %matplotlib BEFORE THIS SCRIPT!

This file should be run using the %run -i magic in ipython.
Provides a command based user interface for interactive IV measurements.
Binds convenient names to functions contained in other modules

This script is designed to be rerun, and all of the code will be updated,
with everything but your measurement settings overwritten.

Therefore you can modify any part of the code/library while making measurements
and without ever leaving the running program or closing instrument connections.

TODO: fix the %matplotlib thing
TODO: GUI for displaying and changing channel settings, other status information?
IDEA: Patch the qtconsole itself to enable global hotkeys (for sample movement, etc)
IDEA: buy a wireless keypad
'''
from functools import partial

import pandas as pd

# Because it does not autodetect in windows..
pd.set_option('display.width', 1000)
# Stop a certain matplotlib warning from showing up
import warnings
warnings.filterwarnings("ignore", ".*GUI is implemented.*")
import pyvisa as visa

import ivtools
import importlib
from ivtools import analyze
from ivtools import plot as ivplot
from ivtools import instruments
from ivtools import io
from ivtools import measure
# Reload all the modules in case they changed
# every module EXCEPT settings
importlib.reload(ivtools.analyze)
importlib.reload(ivtools.plot)
importlib.reload(ivtools.instruments)
importlib.reload(ivtools.io)
importlib.reload(ivtools.measure)

# Dump everything into interactive namespace for convenience
# TODO: run test for overlapping names first
from ivtools.measure import *
from ivtools.analyze import *
from ivtools.plot import *
from ivtools.io import *
import logging


magic = get_ipython().magic

# Define this on the first run only
try:
    # Will cause exception if firstrun not defined
    firstrun
    # If it didn't it should be false
    firstrun = False
except:
    firstrun = True

if firstrun:
    # Don't run this more than once, or all the existing plots will get de-registered from the
    # matplotlib state machine or whatever and nothing will update anymore
    # TODO find out whether it has been called already
    magic('matplotlib')

    # Preview of the logging colors
    print('\nLogging color code:')
    for logger in ivtools.loggers.keys():
        print(f"\t{ivtools.loggers[logger].replace('%(message)s', logger)}")
    print()
    sys.stdout.flush()

log = logging.getLogger('interactive')

hostname = settings.hostname
username = settings.username
db_path = settings.db_path  # Database path
datestr = time.strftime('%Y-%m-%d')
#datestr = '2019-08-07'
gitstatus = io.getGitStatus()
if 'M' in gitstatus:
    log.warning('The following files have uncommited changes:\n\t' + '\n\t'.join(gitstatus['M']))
    if settings.autocommit:
        # TODO: auto commit to some kind of separate auto commit branch
        # problem is I don't want to pollute my commit history with a million autocommits
        # and git is not really designed to commit to branches that are not checked out
        # is this relevant?  https://github.com/bartman/git-wip
        log.info('Automatically committing changes!')
        gitCommit(message='AUTOCOMMIT')
if '??' in gitstatus:
    log.info('The following files are untracked by git:\n\t' + '\n\t'.join(gitstatus['??']))
gitrev = io.getGitRevision()

# Helps you step through the metadata of your samples/devices
meta = io.MetaHandler()

# 2634B : 192.168.11.11
# 2636A : 192.168.11.12
# 2636B : 192.168.11.13

######### Plotter configurations

# Make sure %matplotlib has been called! Or else figures will appear and then disappear.
iplots = ivplot.InteractiveFigs(n=4)

# Determine the series resistance from meta data
def R_series():
    # Check static meta first
    R_series = meta.static.get('R_series')
    if R_series is not None:
        return R_series
    # Check normal meta
    R_series = meta.meta.get('R_series')
    if R_series is not None:
        # If it is a lassen coupon, then convert to the measured values of series resistors
        wafer_code = meta.meta.get('wafer_code')
        if wafer_code == 'Lassen':
            Rmap = {0:143, 1000:2164, 5000:8197, 9000:12857}
            if R_series in Rmap:
                R_series = Rmap[R_series]
        return R_series
    else:
        # Assumption for R_series if there's nothing in the meta data
        return 0

# For picoscope + rigol
pico_plotters = [[0, ivplot.ivplotter],
                 [1, ivplot.chplotter],
                 [2, ivplot.VoverIplotter],
                 [3, partial(ivplot.vdeviceplotter, R=R_series)]]
# For keithley
kargs = {'marker':'.'}
keithley_plotters = [[0, partial(ivplot.vdeviceplotter, R=R_series, **kargs)],
                     [1, partial(ivplot.itplotter, **kargs)],
                     [2, partial(ivplot.VoverIplotter, **kargs)],
                     [3, partial(ivplot.vtplotter, **kargs)]]
# For Teo
teo_plotters = [[0, partial(ivplot.ivplotter, x='V')],  # programmed waveform is less noisy but I want to check V
                [1, ivplot.itplotter],
                [2, ivplot.VoverIplotter],
                [3, ivplot.vtplotter]]

#########

datafolder = settings.datafolder
inst_connections = settings.inst_connections

globalvars = globals()
instrument_varnames = {instruments.Picoscope:'ps',
                       instruments.RigolDG5000:'rigol',
                       instruments.Keithley2600:'k',
                       instruments.TeoSystem:'teo',
                       instruments.PG5:'pg5',
                       instruments.Eurotherm2408:'et',
                       instruments.TektronixDPO73304D:'ttx',
                       instruments.USB2708HS:'daq',
                       instruments.WichmannDigipot: 'dp',
                       instruments.EugenTempStage: 'ts'}
# Make varnames None until connected
# but don't overwrite them if they exist already
for kk, v in instrument_varnames.items():
    if v not in globalvars:
        globalvars[v] = None

if visa.visa_rm is not None:
    visa_resources = visa.visa_rm.list_resources()
else:
    # you don't have visa installed, things probably won't end well.
    visa_resources = []

# Connect to all the instruments
# Instrument classes should all be Borg, because the instrument manager cannot be trusted
# to work properly and reuse existing inst_connections
for varname, inst_class, *args in inst_connections:
    if len(args) > 0:
        if args[0].startswith('USB') or args[0].startswith('GPIB'):
            # don't bother trying to connect to it if it's not in visa_resources
            if args[0] not in visa_resources:
                # TODO: I think there are multiple valid formats for visa addresses.
                # How to equate them?
                # https://pyvisa.readthedocs.io/en/stable/names.html
                continue
    globalvars[varname] = inst_class(*args)

# Default data subfolder -- will reflect the date of the last time this script ran
# Will NOT automatically rollover to the next date during a measurement that runs past 24:00
subfolder = datestr
if len(sys.argv) > 1:
    # Can give a folder name with command line argument
    subfolder += '_' + sys.argv[1]
log.info('Data to be saved in {}'.format(os.path.join(datafolder, subfolder)))
log.info('Overwrite \'datafolder\' and/or \'subfolder\' variables to change directory')
io.makefolder(datafolder, subfolder)


def datadir():
    return os.path.join(datafolder, subfolder)
def open_datadir():
    os.system('explorer ' + datadir())
def cd_data():
    magic('cd ' + datadir())

# What the plots should do by default
if not iplots.plotters:
    if ps is not None:
        iplots.plotters = pico_plotters
        log.info('Setting up default plots for picoscope')
    elif k is not None:
        iplots.plotters = keithley_plotters
        log.info('Setting up default plots for keithley')

### Runs only the first time ###
if firstrun:
    io.log_ipy(True, os.path.join(datadir(), datestr + '_IPython.log'))
    #iplots.plotters = keithley_plotters

if ps is not None:
    ps.print_settings()

class autocaller():
    '''
    Ugly hack to make a function call itself without typing the parentheses.
    There's an ipython magic for this, but I only want it to apply to certain functions
    This is only for interactive convenience! Don't use it in a program or a script!
    '''
    def __init__(self, function, *args):
        self.function = function
        self.args = args
    def __repr__(self):
        self.function(*self.args)
        return 'autocalled ' + self.function.__name__

# Add items to this and they will be appended as metadata to all subsequent measurements
meta.static['gitrev'] = gitrev
meta.static['hostname'] = hostname
meta.static['username'] = username

################ Bindings for interactive convenience #################

# Metadata selector
pp = autocaller(meta.print)
n = autocaller(meta.next)
p = autocaller(meta.previous)

left = autocaller(meta.move_domeb, 'left')
right = autocaller(meta.move_domeb, 'right')
up = autocaller(meta.move_domeb, 'up')
down = autocaller(meta.move_domeb, 'down')

# Plotter
figs = [None] * 6
figs[:len(iplots.figs)] = iplots.figs
fig0, fig1, fig2, fig3, fig4, fig5 = figs
axs = [None] * 6
axs[:len(iplots.axs)] = iplots.axs
ax0, ax1, ax2, ax3, ax4, ax5 = axs
clearfigs = iplots.clear
showfigs = iplots.show
c = autocaller(clearfigs)
sf = autocaller(iplots.show)
plotters = iplots.plotters
add_plotter = iplots.add_plotter
del_plotters = iplots.del_plotters


# noinspection SpellCheckingInspection
def savedata(data=None, folder_path=None, database_path=None, table_name='meta', drop=settings.drop_cols):
    """
    Save data to disk and write a row of metadata to an sqlite3 database
    This is a "io.MetaHandler.savedata" wrapping but making use of "settings.py" parameters.

    :param data: Data to write to disk, non-array data is added to the database.
    :param folder_path: Folder where all data will be saved. If None, settings.datafolder/subfolder is used.
    :param database_path: Path of the database where data will be saved. If None, settings.dbpath is used.
    :param table_name: Name of the table in the database. If the table doesn't exist, create a new one.
    :param drop: drop columns to save disk space.
    """
    if data is None:
        global d
        if type(d) in (dict, list, pd.Series, pd.DataFrame):
            log.warning('No data passed to savedata(). Using global variable d.')
            data = d
    if folder_path is None:
        folder_path = datadir()
    if database_path is None:
        database_path = db_path
    meta.savedata(data, folder_path, database_path, table_name, drop)

def savefig(name=None, fig=None, **kwargs):
    '''
    Save a png of the figure in the data directory
    '''
    if fig is None:
        fig = plt.gcf()
    fn = meta.filename()
    if name:
        fn += '_' + name
    fp = os.path.join(datadir(), fn)
    fig.savefig(fp, **kwargs)
    log.info(f'Wrote {fp}')

def load_metadb(database_path=None, table_name='meta'):
    """
    Load the database into a data frame.
    :param database_path: Path of the database to load.
    :param table_name: Name of the database to load.
    :return: Table of the database as a pandas.DataFrame.
    """
    if database_path is None:
        database_path = db_path
    db = db_load(database_path, table_name)
    return db

s = autocaller(savedata)


###### Common configurations? ############

def setup_ccircuit():
    ps.coupling.a = 'DC'
    ps.coupling.b = 'DC50'
    ps.coupling.c = 'DC50'
    ps.range.b = 2
    ps.range.c = 2
    settings.pico_to_iv = ccircuit_to_iv
    iplots.plotters = pico_plotters

<<<<<<< HEAD
def setup_picoteo():
    ps.coupling.b = 'DC50'
    ps.coupling.c = 'DC50'
    ps.coupling.d = 'DC50'
    ps.range.b = 0.2
    ps.range.c = 0.2
    ps.range.d = 0.2
    settings.pico_to_iv = TEO_HFext_to_iv
=======
def setup_teo():
    # TODO: finish setup
    iplots.pico_to_iv = teo_to_iv # for ext mode
>>>>>>> 839fa81d
    iplots.plotters = teo_plotters

###### Interactive measurement functions #######

# Wrap any fuctions that you want to automatically make plots/write to disk with this:
# TODO how can we neatly combine data from multiple sources (e.g. temperature readings?)
#      could use the same wrapper and just compose a new getdatafunc..
#      or pass a list of functions as getdatafunc, then smash the results together somehow
def interactive_wrapper(measfunc, getdatafunc=None, donefunc=None, live=False, autosave=True, shared_kws=None):
    ''' Activates auto data plotting and saving for wrapped measurement functions '''
    @wraps(measfunc)
    def measfunc_interactive(*args, **kwargs):
        if autosave:
            # Protect the following code from keyboard interrupt until after the data is saved
            nointerrupt = measure.controlled_interrupt()
            nointerrupt.start()
        if getdatafunc is None:
            # There is no separate function to get data
            # Assume that the measurement function returns the data
            data = measfunc(*args, **kwargs)
            data = meta.attach(data)
            # Plot the data
            iplots.newline(data)
        else:
            # Measurement function is different from getting data function
            # This gives the possibility for live plotting
            measfunc(*args, **kwargs)
            if shared_kws:
                # Also pass specific keyword arguments to getdatafunc
                shared_kwargs = {k:v for k,v in kwargs.items() if k in shared_kws}
                newgetdatafunc = partial(getdatafunc, **shared_kwargs)
            else:
                newgetdatafunc = getdatafunc
            if live:
                iplots.newline()
                while not donefunc():
                    if live:
                        data = newgetdatafunc()
                        data = meta.attach(data)
                        iplots.updateline(data)
                    ivplot.mypause(0.1)
                data = newgetdatafunc()
                data = meta.attach(data)
                iplots.updateline(data)
            else:
                while not donefunc():
                    ivplot.mypause(0.1)
                data = newgetdatafunc()
                data = meta.attach(data)
                iplots.newline(data)
        if autosave:
            # print(data)
            savedata(data)
            nointerrupt.breakpoint()
            nointerrupt.stop()
        measure.beep()
        return data
    return measfunc_interactive

picoiv = interactive_wrapper(measure.picoiv)
digipotiv = interactive_wrapper(measure.digipotiv)
picoteoiv = interactive_wrapper(measure.picoteo)

# If keithley is connected ..
# because I put keithley in a stupid class, I can't access the methods unless it was instantiated correctly
if k and k.connected():
    live = True
    if '2636A' in k.idn():
        # This POS doesn't support live plotting
        live = False
    kiv_lua = interactive_wrapper(k._iv_lua, k.get_data, donefunc=k.done, live=live, autosave=True, shared_kws=['ch'])
    kiv = interactive_wrapper(k.iv, k.get_data, donefunc=k.done, live=live, autosave=True, shared_kws=['ch'])
    kvi = interactive_wrapper(k.vi, k.get_data, donefunc=k.done, live=live, autosave=True)

# define this if digipot is connected
if dp:
    def set_Rseries(val):
        Rs = dp.set_R(val)
        meta.static['R_series'] = Rs
        return Rs

# define this if temperature stage is connected
if ts:
    def set_temperature(T, delay=30):
        ts.set_temperature(T)
        meta.static['T'] = T
        ivplot.mybreakablepause(delay)

if teo:
    # HF mode
    teoiv = interactive_wrapper(teo.measureHF)

def set_compliance(cc_value):
    # Just calls normal set_compliance and also puts the value in metadata
    meta.static['CC'] = cc_value
    measure.set_compliance(cc_value)

# TODO def reload_settings, def reset_state<|MERGE_RESOLUTION|>--- conflicted
+++ resolved
@@ -16,12 +16,24 @@
 IDEA: Patch the qtconsole itself to enable global hotkeys (for sample movement, etc)
 IDEA: buy a wireless keypad
 '''
-from functools import partial
-
+import numpy
+import numpy as np
+import matplotlib
+import matplotlib as mpl
+from matplotlib import pyplot
+from matplotlib import pyplot as plt
+from functools import wraps, partial
+import os
+import getpass # to get user name
+import sys
+import time
 import pandas as pd
-
 # Because it does not autodetect in windows..
 pd.set_option('display.width', 1000)
+import subprocess
+import socket
+from datetime import datetime
+from collections import defaultdict, deque
 # Stop a certain matplotlib warning from showing up
 import warnings
 warnings.filterwarnings("ignore", ".*GUI is implemented.*")
@@ -29,6 +41,8 @@
 
 import ivtools
 import importlib
+from importlib import reload
+from ivtools import settings
 from ivtools import analyze
 from ivtools import plot as ivplot
 from ivtools import instruments
@@ -48,6 +62,7 @@
 from ivtools.analyze import *
 from ivtools.plot import *
 from ivtools.io import *
+from ivtools.instruments import *
 import logging
 
 
@@ -330,7 +345,6 @@
     settings.pico_to_iv = ccircuit_to_iv
     iplots.plotters = pico_plotters
 
-<<<<<<< HEAD
 def setup_picoteo():
     ps.coupling.b = 'DC50'
     ps.coupling.c = 'DC50'
@@ -339,11 +353,6 @@
     ps.range.c = 0.2
     ps.range.d = 0.2
     settings.pico_to_iv = TEO_HFext_to_iv
-=======
-def setup_teo():
-    # TODO: finish setup
-    iplots.pico_to_iv = teo_to_iv # for ext mode
->>>>>>> 839fa81d
     iplots.plotters = teo_plotters
 
 ###### Interactive measurement functions #######
