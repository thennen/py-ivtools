"""
Functions for measuring IV data
Knows about these instruments
Picoscope 6403C
Rigol DG5102 AWG
Keithley 2636B, 2634B, 2636A
"""

# Local imports
from . import plot as ivplot
from . import analyze
from . import instruments
from . import settings

from fractions import Fraction
from math import gcd
import numpy as np
import time
import pandas as pd
import os
import visa
from functools import partial
<<<<<<< HEAD

visa_rm = visa.ResourceManager()
'USB0::0x1AB1::0x0640::DG5T155000186::INSTR',
'TCPIP0::192.168.11.12::inst0::INSTR'
=======
import pickle
>>>>>>> 9bc4d37b

# These are the instrument instances.  They are None until connected.
# Picoscope
ps = None
# Rigol DG5000 AWG
rigol = None
# Keithley
k = None
# TektronixDPO73304D
ttx = None
# Pulse Generator PG5
pg5 = None

# TODO: try to connect to all known instruments

def detect_instruments():
    ''' find which instruments are available to connect to '''
    pass

def connect_picoscope():
    global ps
    if ps is None:
        try:
            ps = instruments.Picoscope()
            model = ps.getUnitInfo('VariantInfo')
            print('Picoscope {} connection succeeded.'.format(model))
        except:
            print('Connection to picoscope failed. There could be an unclosed session.')
            ps = None
    else:
        try:
            model = ps.getUnitInfo('VariantInfo')
            print('Picoscope {} already connected.'.format(model))
            #info = ps.getAllUnitInfo()
            #print(info)
        except:
            print('ps variable is not None, and not an active picoscope connection.')

def connect_rigolawg(rigolstr='USB0::0x1AB1::0x0640::DG5T155000186::INSTR'):
    global rigol
    if rigol is None:
        try:
            rigol = instruments.RigolDG5000(rigolstr)
            idn = rigol.ask('*IDN?').replace('\n', '')
            print('Rigol *IDN?: {}'.format(idn))
        except:
            print('Connection to Rigol AWG failed.')
            rigol = None
    else:
        try:
            # Check if rigol is already defined and connected
            idn = rigol.ask('*IDN?')
            print('Rigol AWG already connected')
            print(idn)
        except:
            print('rigol variable is not None.  Doing nothing.')

def connect_keithley(addr=None):
    # TODO: This is a total disaster .. fix it
    global k
    # 2634B : 192.168.11.11
    # 2636A : 192.168.11.12
    # 2636B : 192.168.11.13
    if addr is None:
        addrs = ['TCPIP::192.168.11.11::inst0::INSTR',
                 'TCPIP::192.168.11.12::inst0::INSTR',
                 'TCPIP::192.168.11.13::inst0::INSTR',
                 'GPIB0::26::INSTR']
    else:
        addrs = [addr]
    for addr in addrs:
        if k is None:
            try:
                k = instruments.Keithley2600(addr)
                idn = k.ask('*IDN?').replace('\n', '')
                print('Keithley *IDN?: {}'.format(idn))
            except:
                k = None
        else:
            try:
                # Is keithley already connected?
                idn = k.ask('*IDN?')
                print('Keithley already connected')
                print('Keithley *IDN?: {}'.format(idn))
            except:
                print('Keithley not responding, and keithley variable is not None.')
    if k is None:
        print('Connection to Keithley failed.')
        
def connect_tektronix(addr=None):
    global ttx
    if addr is None:
        addrs = ['GPIB0::1::INSTR']
    else:
        addrs = [addr]
    for addr in addrs:
        if ttx is None:
            try:
                ttx = instruments.TektronixDPO73304D(addr)
                idn = ttx.ask('*IDN?').replace('\n', '')
                print('TektronixDPO73304D *IDN?: {}'.format(idn))
            except:
                ttx = None
        else:
            try:
                # Is TektronixDPO73304D already connected?
                idn = ttx.ask('*IDN?')
                print('TektronixDPO73304D already connected')
                print('TektronixDPO73304D *IDN?: {}'.format(idn))
            except:
                print('TektronixDPO73304D not responding, and textronix variable is not None.')
    if ttx is None:
        print('Connection to TektronixDPO73304D failed.')

def connect_pg5(addr=None):
    global pg5
    if addr is None:
        addrs = ['ASRL3::INSTR']
    else:
        addrs = [addr]
    for addr in addrs:
        if pg5 is None:
            try:
                pg5 = instruments.PG5(addr)
                idn = pg5.ask('*IDN?').replace('\n','')
                print('PG5 *IDN?: {}'.format(idn))
                pg5.read()   # read necessary to avoid empty line issue
            except:
                pg5 = None
        else:
            try:
                # Is PG5 already connected?    
                idn = pg5.ask('*IDN?')
                print('PG5 already connected')
                print('PG5 *IDN?: {}'.format(idn))
                pg5.read()   # read necessary to avoid empty line issue
            except:
                print('PG5 not responding and pg5 variable is not None.')
    if pg5 is None:
        print('Connection to PG5 failed.')


def connect_instruments():
    ''' Connect all the necessary equipment '''
    print('Attempting to connect all instruments.')
    connect_picoscope()
    connect_rigolawg()
    connect_keithley()
    connect_tektronix()
    connect_pg5()


def close_instruments():
    global ps
    global rigol
    # Close connection to pico
    ps.close()
    ps = None
    # Close connection to rigol
    rigol.close()
    rigol = None


########### Picoscope - Rigol AWG testing #############

def pulse_and_capture_builtin(ch=['A', 'B'], shape='SIN', amp=1, freq=1e3, duration=None,
                              ncycles=10, samplespercycle=1000, fs=None):

    if not (bool(samplespercycle) ^ bool(fs)):
        raise Exception('Must give either samplespercycle, or sampling frequency (fs), and not both')
    if not (bool(freq) ^ bool(duration)):
        raise Exception('Must give either freq or duration, and not both')

    if fs is None:
        fs = freq * samplespercycle
    if freq is None:
        freq = 1. / duration

    ps.capture(ch=ch, freq=fs, duration=ncycles/freq)

    rigol.pulse_builtin(freq=freq, amp=amp, shape=shape, n=ncycles)

    data = ps.get_data(ch)

    return data

def pulse_and_capture(waveform, ch=['A', 'B'], fs=1e6, duration=1e-3, n=1, interpwfm=True,
                      **kwargs):
    '''
    Send n pulses of the input waveform and capture on specified channels of picoscope.
    Duration determines the length of one repetition of waveform.
    '''

    # Set up to capture for n times the duration of the pulse
    # TODO have separate arguments for pulse duration and frequency, sampling frequency, number of samples per pulse
    ps.capture(ch, freq=fs, duration=n*duration, **kwargs)
    # Pulse the waveform n times, this will trigger the picoscope capture.
    rigol.pulse_arbitrary(waveform, duration, n=n, interp=interpwfm)

    data = ps.get_data(ch)

    return data

def picoiv(wfm, duration=1e-3, n=1, fs=None, nsamples=None, smartrange=False, autosplit=True,
           into50ohm=False, channels=['A', 'B'], autosmoothimate=True, splitbylevel=None,
           savewfm=False, pretrig=0, interpwfm=True, **kwargs):
    '''
    Pulse a waveform, plot pico channels, IV, and save to d variable
    Provide either fs or nsamples
    kwargs go nowhere
    '''


    if not (bool(fs) ^ bool(nsamples)):
        raise Exception('Must pass either fs or nsamples, and not both')
    if fs is None:
        fs = nsamples / duration

    if smartrange:
        smart_range(np.min(wfm), np.max(wfm), ch=['A', 'B'])
    else:
        # Always smart range channel A
        smart_range(np.min(wfm), np.max(wfm), ch=['A'])

    # Let pretrig refer to the fraction of a single pulse, not the whole pulsetrain
    pretrig /= n
    # Set picoscope to capture
    # Sample frequencies have fixed values, so it's likely the exact one requested will not be used
    actual_fs = ps.capture(ch=channels,
                             freq=fs,
                             duration=n*duration,
                             pretrig=pretrig)

    # This makes me feel good, but I don't think it's really necessary
    time.sleep(.05)
    if into50ohm:
        # Multiply voltages by 2 to account for 50 ohm input
        wfm = 2 * wfm

    # Send a pulse
    rigol.pulse_arbitrary(wfm, duration=duration, interp=interpwfm, n=n, ch=1)

    trainduration = n * duration
    print('Applying pulse(s) ({:.2e} seconds).'.format(trainduration))
    time.sleep(n * duration * 1.05)
    #ps.waitReady()
    print('Getting data from picoscope.')
    # Get the picoscope data
    # This goes into a global strictly for the purpose of plotting the (unsplit) waveforms.
    chdata = ps.get_data(channels, raw=True)
    print('Got data from picoscope.')
    # Convert to IV data (keeps channel data)
    ivdata = pico_to_iv(chdata)

    ivdata['nshots'] = n

    if savewfm:
        # Measured voltage has noise sometimes it's nice to plot vs the programmed waveform.
        # You will need to interpolate it, however..
        # Or can we read it off the rigol??
        ivdata['Vwfm'] = wfm

    if autosmoothimate:
        nsamples_shot = ivdata['nsamples_capture'] / n
        # Smooth by 0.3% of a shot
        window = max(int(nsamples_shot * 0.003), 1)
        # End up with about 1000 data points per shot
        # This will be bad if you send in a single shot waveform with multiple cycles
        # In that case, you shouldn't be using autosmoothimate or autosplit
        # TODO: make a separate function for IV trains?
        factor = max(int(nsamples_shot / 1000), 1)
        print('Smoothimating data with window {}, factor {}'.format(window, factor))
        ivdata = analyze.smoothimate(ivdata, window=window, factor=factor, columns=None)

    if autosplit:
        print('Splitting data into individual pulses')
        if n > 1 and (splitbylevel is None):
            nsamples = duration * actual_fs
            if 'downsampling' in ivdata:
                # Not exactly correct but I hope it's close enough
                nsamples /= ivdata['downsampling']
            ivdata = analyze.splitiv(ivdata, nsamples=nsamples)
        elif splitbylevel is not None:
            # splitbylevel can split loops even if they are not the same length
            # Could take more time though?
            # This is not a genius way to determine to split at + or - dV/dt
            increasing = bool(sign(argmax(wfm) - argmin(wfm)) + 1)
            ivdata = analyze.split_by_crossing(ivdata, V=splitbylevel, increasing=increasing, smallest=20)

    return ivdata

def freq_response(ch='A', fstart=10, fend=1e8, n=10, amp=.3, offset=0, trigsource='TriggerAux'):
    ''' Apply a series of sine waves with rigol, and sample the response on picoscope. Return data without analysis.'''
    if fend > 1e8:
        raise Exception('Rigol can only output up to 100MHz')

    freqs = np.logspace(np.log10(fstart), np.log10(fend), n)
    data = []
    for freq in freqs:
        # Figure out how many cycles to sample and at which sample rate.
        # In my tests with FFT:
        # Number of cycles did not matter much, as long as there was exactly an integer number of cycles
        # Higher sampling helps a lot, with diminishing returns after 10^5 total data points.

        # I don't know what the optimum sampling conditions for the sine curve fitting method.
        # Probably takes longer for big datasets.  And you need a good guess for the number of cycles contained in the dataset.

        # How many cycles you want to have per frequency
        target_cycles = 100
        # How many data points you want to have
        target_datapoints = 1e5
        # Max amount of time (s) you are willing to wait for a measurement of a single frequency
        max_time_per_freq = 10
        # Capture at least this many cycles
        minimum_cycles = 1


        # Can sample 5 MS/s, divided among the channels
        # ** To achieve 2.5 GS/s sampling rate in 2-channel mode, use channel A or B and channel C or D.
        if len(ch) == 1:
            maxrate = 5e9 / len(ch)
        elif len(ch) == 2:
            # 4 channel combinations allow 2.5 GS/s sampling rate
            if set(ch) in (set(('A', 'B')), set(('C', 'D'))):
                maxrate = 1.25e9
            else:
                maxrate = 2.5e9
        else:
            maxrate = 1.25e9

        cycles_per_maxtime = freq * max_time_per_freq
        time_for_target_cycles = target_cycles / freq

        # TODO: use hardware oversampling to increase resolution
        if cycles_per_maxtime < minimum_cycles:
            # We still need to capture at least certain number of whole cycles, so it will take longer.  Sorry.
            ncycles = minimum_cycles
            fs = target_datapoints * freq / ncycles
        elif cycles_per_maxtime < target_cycles:
            # Cycle a reduced number of (integer) times in order to keep measurement time down
            ncycles = int(cycles_per_maxtime)
            fs = target_datapoints * freq / ncycles
        elif target_datapoints / time_for_target_cycles < maxrate:
            # Excluding the possibility that someone set a really dumb max_time_per_freq,
            # this means that we acquire our target number of cycles, and our target number of samples.
            ncycles = target_cycles
            fs = target_datapoints * freq / ncycles
        else:
            # We are limited by the sampling rate of picoscope.
            # Capture the target number of cycles but with a reduced number of samples
            ncycles = target_cycles
            fs = maxrate
            # Or would it be better to capture an increased number of cycles?  To be determined..

        # Pico triggering appears to have about 6 ns of jitter.
        # To avoid capturing zeros at the end of the pulses, we will do an extra pulse at higher frequencies
        # Don't do it at low frequencies because it could lock up the AWG for an extra 1/freq
        if freq > 1e4:
            npulses = ncycles + 1
        else:
            npulses = ncycles

        duration = ncycles / freq


        # TODO: Should I apply the signal for a while before sampling?  Here I am sampling immediately from the first cycle.
        # The aux trigger has a delay and jitter for some reason.  Maybe triggering directly on the channel is better?
        # 
        if trigsource == 'TriggerAux':
            triglevel = 0.05
        else:
            triglevel = 0

        # This one pulses exactly npulses and tries to capture them from the beginning
        #ps.capture(ch, freq=fs, duration=duration, pretrig=0, triglevel=triglevel, trigsource=trigsource)
        #rigol.pulse_builtin(freq=freq, amp=amp, offset=offset, shape='SIN', n=npulses, ch=1)
        rigol.continuous_builtin(freq=freq, amp=amp, offset=offset, shape='SIN', ch=1)
        time.sleep(.1)
        ps.capture(ch, freq=fs, duration=duration, pretrig=0, triglevel=triglevel, trigsource=trigsource)
        d = ps.get_data(ch)
        d['ncycles'] = ncycles
        data.append(d)

        # TODO: make some plots that show when debug=True is passed

    return data

def tripulse(n=1, v1=1.0, v2=-1.0, duration=None, rate=None):
    '''
    Generate n bipolar triangle pulses.
    Voltage sweep rate will  be constant.
    Trigger immediately
    '''

    rate, duration = _rate_duration(v1, v2, rate, duration)

    wfm = tri(v1, v2)

    rigol.pulse_arbitrary(wfm, duration, n=n)

def sinpulse(n=1, vmax=1.0, vmin=-1.0, duration=None):
    '''
    Generate n sine pulses.
    Trigger immediately
    If you pass vmin != -vmax, will not start at zero!
    '''

    wfm = (vmax - vmin) / 2 * np.sin(np.linspace(0, 2*pi, ps.AWGMaxSamples)) + ((vmax + vmin) / 2)

    rigol.pulse_arbitrary(wfm, duration, n=n)

def smart_range(v1, v2, R=None, ch=['A', 'B']):
        # Auto offset for current input
        possible_ranges = np.array((0.05, 0.1, 0.2, 0.5, 1.0, 2.0, 5.0, 10.0, 20.0))
        # Each range has a maximum possible offset
        max_offsets = np.array((.5, .5, .5, 2.5, 2.5, 2.5, 20, 20, 20))

        if 'A' in ch:
            # Assuming CHA is directly sampling the output waveform, we can easily optimize the range
            arange, aoffs = ps.best_range((v1, v2))
            ps.range['A'] = arange
            ps.offset['A'] = aoffs

        if 'B' in ch:
            # Smart ranging channel B is harder, since we don't know what kind of device is being measured.
            # Center the measurement range on zero current
            #OFFSET['B'] = -COMPLIANCE_CURRENT * 2e3
            # channelb should never go below zero, except for potentially op amp overshoot
            # I have seen it reach -0.1V
            CC = settings.COMPLIANCE_CURRENT
            if R is None:
                # Hypothetical resistance method
                # Signal should never go below 0V (compliance)
                b_min = 0
                b_resistance = max(abs(v1), abs(v2)) / CC / 1.1
                # Compliance current sets the voltage offset at zero input.
                # Add 10% to be safe.
                b_max = (CC - min(v1, v2) / b_resistance) * 2e3 * 1.1
            else:
                # R was passed, assume device has constant resistance with this value
                b_min = (CC - max(v1, v2) / R) * 2e3
                b_max = (CC- min(v1, v2) / R) * 2e3
            brange, boffs = ps.best_range((b_min, b_max))
            ps.range['B'] = brange
            ps.offset['B'] = boffs

def raw_to_V(datain, dtype=np.float32):
    '''
    Convert 8 bit values to voltage values.  datain should be a dict with the 8 bit channel
    arrays and the RANGE and OFFSET values.
    return a new dict with updated channel arrays
    '''
    channels = ['A', 'B', 'C', 'D']
    dataout = {}
    for c in channels:
        if (c in datain.keys()) and (datain[c].dtype == np.int8):
            dataout[c] = datain[c] / dtype(2**8) * dtype(datain['RANGE'][c] * 2) - dtype(datain['OFFSET'][c])
    for k in datain.keys():
        if k not in dataout.keys():
            dataout[k] = datain[k]
    return dataout

def _rate_duration(v1, v2, rate=None, duration=None):
    '''
    Determines the duration or sweep rate of a triangle type pulse with constant sweep rate.
    Pass rate XOR duration, return (rate, duration).
    '''
    if not (bool(duration) ^ bool(rate)):
        raise Exception('Must give either duration or rate, and not both')
    if duration is not None:
        duration = float(duration)
        rate = 2 * (v1 - v2) / duration
    elif rate is not None:
        rate = float(rate)
        duration = 2 * (v1 - v2) / rate

    return rate, duration


####### Moritz's dumb stuff #######



########### Compliance circuit ###################
def set_compliance(cc_value):
    '''
    Use two analog outputs to set the compliance current and compensate input offset.
    Right now we use static lookup tables for compliance and compensation values.
    '''
    daq = instruments.USB2708HS()
    if cc_value > 1e-3:
        raise Exception('Compliance value out of range! Max 1 mA.')
    fn = 'c:/t/py-ivtools/compliance_calibration.pkl'
    print('Reading calibration from file {}'.format(os.path.abspath(fn)))
    with open(fn, 'rb') as f:
        cc = pickle.load(f)
    DAC0 = round(np.interp(cc_value, cc['ccurrent'], cc['dacvals']))
    DAC1 = np.interp(DAC0, cc['dacvals'], cc['compensationV'])
    print('Setting compliance to {} A'.format(cc_value))
    daq.analog_out(0, dacval=DAC0)
    daq.analog_out(1, volts=DAC1)
    settings.COMPLIANCE_CURRENT = cc_value
    settings.INPUT_OFFSET = 0

def calibrate_compliance(iterations=3, startfromfile=True, ndacvals=40):
    '''
    Set and measure some compliance values throughout the range, and save a calibration look up table
    Need picoscope channel B connected to circuit output
    and picoscope channel A connected to circuit input (through needles or smallish resistor is fine)
    This takes some time..
    '''
    daq = instruments.USB2708HS()
    # Measure compliance currents and input offsets with static Vb

    fig1, ax1 = plt.subplots()
    fig2, ax2 = plt.subplots()
    ccurrent_list = []
    offsets_list = []
    dacvals = np.int16(linspace(0, 2**11, ndacvals))

    for it in range(iterations):
        ccurrent = []
        offsets = []
        if len(offsets_list) == 0:
            if startfromfile:
                fn = 'compliance_calibration.pkl'
                print('Reading calibration from file {}'.format(os.path.abspath(fn)))
                with open(fn, 'rb') as f:
                    cc = pickle.load(f)
                compensations = np.interp(dacvals, cc['dacvals'], cc['compensationV'])
            else:
                # Start with constant compensation
                compensations = .55 /0.088 * np.ones(len(dacvals))
        else:
            compensations -= np.array(offsets_list[-1]) / .085
        for v,cv in zip(dacvals, compensations):
            daq.analog_out(1, volts=cv)
            daq.analog_out(0, v)
            time.sleep(.1)
            cc, offs = measure_compliance()
            ccurrent.append(cc)
            offsets.append(offs)
        ccurrent_list.append(ccurrent)
        offsets_list.append(offsets)
        ax1.plot(dacvals, np.array(ccurrent) * 1e6, '.-')
        ax1.set_xlabel('DAC0 value')
        ax1.set_ylabel('Compliance Current [$\mu$A]')
        ax2.plot(dacvals, offsets, '.-', label='Iteration {}'.format(it))
        ax2.set_xlabel('DAC0 value')
        ax2.set_ylabel('Input offset')
        ax2.legend()
        plt.pause(.1)
    output = {'dacvals':dacvals, 'ccurrent':ccurrent, 'compensationV':compensations,
              'date':time.strftime('%Y-%m-%d'), 'time':time.strftime('%H:%M:%S'), 'iterations':iterations}
    calibrationfile = 'compliance_calibration.pkl'
    with open(calibrationfile, 'wb') as f:
        pickle.dump(output, f)
    print('Wrote calibration to ' + calibrationfile)

    return compensations

def plot_compliance_calibration():
    fn = 'compliance_calibration.pkl'
    print('Reading calibration from file {}'.format(os.path.abspath(fn)))
    with open(fn, 'rb') as f:
        cc = pickle.load(f)
    ccurrent = 1e6 * np.array(cc['ccurrent'])
    dacvals = cc['dacvals']
    compensationV = cc['compensationV']
    fig, ax = plt.subplots()
    fig2, ax2 = plt.subplots()
    ax.plot(dacvals, ccurrent, '.-')
    ax.set_xlabel('DAC0 value')
    ax.set_ylabel('Compliance Current [$\mu$A]')
    ax2.plot(dacvals, compensationV, '.-')
    ax2.set_xlabel('DAC0 value')
    ax2.set_ylabel('Compensation V (DAC1)')
    plt.tight_layout()
    return cc

def measure_compliance():
    '''
    Our circuit does not yet compensate the output for different current compliance levels
    Right now current compliance is set by a physical knob, not by the computer.  This will change.
    The current way to measure compliance approximately is by measuring the output at zero volts input,
    because in this case, the entire compliance current flows across the output resistor.

    There is a second complication because the input is not always at zero volts, because it is not compensated fully.
    This can be measured as long is there is some connection between the AWG output and the compliance circuit input (say < 1Mohm).
    '''
    # Put AWG in hi-Z mode (output channel off)
    # Then current at compliance circuit input has to be ~zero
    # (except for CHA scope input, this assumes it is set to 1Mohm, not 50ohm)
    ps.setChannel('A', 'DC', 50e-3, 1, 0)
    rigol_outputstate(False)
    time.sleep(.1)
    # Immediately capture some samples on channels A and B
    # Use these channel settings for the capture -- does not modify global settings
    picosettings = {'chrange': {'A':.2, 'B':2},
                    'choffset': {'A':0, 'B':-2},
                    'chatten': {'A':.2, 'B':1},
                    'chcoupling': {'A':'DC', 'B':'DC'}}
    ps.capture(['A', 'B'], freq=1e5, duration=1e-1, timeout_ms=1, **picosettings)
    picodata = ps.get_data(['A', 'B'])
    #plot_channels(picodata)
    Amean = np.mean(picodata['A'])
    Bmean = np.mean(picodata['B'])

    # Channel A should be connected to the rigol output and to the compliance circuit input, perhaps through a resistance.
    settings.INPUT_OFFSET = Amean
    print('Measured voltage offset of compliance circuit input: {}'.format(Amean))

    # Channel B should be measuring the circuit output with the entire compliance current across the output resistance.

    # Circuit parameters
    gain = 1
    R = 2e3
    # Seems rigol doesn't like to pulse zero volts. It makes a beep but then apparently does it anyway.
    #Vout = pulse_and_capture(waveform=np.zeros(100), ch='B', fs=1e6, duration=1e-3)
    ccurrent = Bmean / (R * gain)
    settings.COMPLIANCE_CURRENT = ccurrent
    print('Measured compliance current: {} A'.format(ccurrent))

    return (ccurrent, Amean)

########### Conversion from picoscope channel data to IV data ###################

def ccircuit_to_iv(datain, dtype=np.float32):
    '''
    Convert picoscope channel data to IV dict
    For the early version of compliance circuit, which needs manual compensation
    '''
    # Keep all original data from picoscope
    # Make I, V arrays and store the parameters used to make them

    dataout = datain
    CC = settings.COMPLIANCE_CURRENT
    IO = settings.INPUT_OFFSET
    # If data is raw, convert it here
    if datain['A'].dtype == np.int8:
        datain = raw_to_V(datain, dtype=dtype)
    A = datain['A']
    B = datain['B']
    #C = datain['C']
    gain = 1
    # Common base resistor
    R = 2e3
    dataout['V'] = A - dtype(IO)
    #dataout['V_formula'] = 'CHA - IO'
    dataout['INPUT_OFFSET'] = IO
    #dataout['I'] = 1e3 * (B - C) / R
    # Current circuit has 0V output in compliance, and positive output under compliance
    # Unless you know the compliance value, you can't get to current, because you don't know the offset
    dataout['I'] = -1 * B / dtype(R * gain) + dtype(CC)
    #dataout['I_formula'] = '- CHB / (Rout_conv * gain_conv) + CC_conv'
    dataout['units'] = {'V':'V', 'I':'A'}
    #dataout['units'] = {'V':'V', 'I':'$\mu$A'}
    # parameters for conversion
    #dataout['Rout_conv'] = R
    dataout['CC'] = CC
    dataout['gain'] = gain * R
    return dataout


def rehan_to_iv(datain, dtype=np.float32):
    '''
    Convert picoscope channel data to IV dict
    for Rehan amplifier
    Careful! Scope input couplings will affect the gain!
    if x10 channel has 50 ohm termination, then gain of x200 channel reduced by 2!
    '''
    # Keep all original data from picoscope
    # Make I, V arrays and store the parameters used to make them

    # Volts per amp
    gainC = 524
    gainD = 11151 / 2
    # 1 Meg, 33,000

    dataout = datain
    # If data is raw, convert it here
    if datain['A'].dtype == np.int8:
        datain = raw_to_V(datain, dtype=dtype)
    A = datain['A']
    C = datain['C']

    dataout['V'] = A
    dataout['I'] = C / gainC
    dataout['units'] = {'V':'V', 'I':'A'}
    dataout['Cgain'] = gainC

    if 'D' in datain:
        D = datain['D']
        dataout['I2'] = D / gainD
        dataout['Dgain'] = gainD
        dataout['units'].update({'I2':'A'})

    return dataout


def Rext_to_iv(datain, R=5100, dtype=np.float32):
    '''
    Convert picoscope channel data to IV dict
    This is for the configuration where you are using a series resistor
    and probing the center junction
    '''
    # Keep all original data from picoscope
    # Make I, V arrays and store the parameters used to make them

    dataout = datain
    # If data is raw, convert it here
    if datain['A'].dtype == np.int8:
        datain = raw_to_V(datain, dtype=dtype)

    # Use channel A and C as input, because simultaneous sampling is faster than using A and B
    A = datain['A']
    C = datain['C']

    # V device
    dataout['V'] = A - C
    dataout['I'] = C / R
    dataout['units'] = {'V':'V', 'I':'A'}
    dataout['Rs_ext'] = R

    return dataout

def measure_dc_gain(Vin=1, ch='C', R=10e3):
    # Measure dc gain of rehan amplifier
    # Apply voltage
    print('Outputting {} volts on Rigol CH1'.format(Vin))
    rigol.pulse_arbitrary(np.repeat(Vin, 100), 1e-3)
    time.sleep(1)
    # Measure output
    measurechannels = ['A', ch]
    ps.capture(measurechannels, freq=1e6, duration=1, timeout_ms=1)
    time.sleep(.1)
    chdata = ps.get_data(measurechannels)
    ivplot.plot_channels(chdata)
    chvalue = np.mean(chdata[ch])
    print('Measured {} volts on picoscope channel {}'.format(chvalue, ch))

    gain = R * chvalue / Vin
    # Set output back to zero
    rigol.pulse_arbitrary([Vin, 0,0,0,0], 1e-3)
    return gain

def measure_ac_gain(R=1000, freq=1e4, ch='C', outamp=1):
    # Probably an obsolete function
    # Send a test pulse to determine better range to use
    arange, aoffset = best_range([outamp, -outamp])
    RANGE = {}
    OFFSET = {}
    RANGE['A'] = arange
    OFFSET['A'] = aoffset
    # Power supply is 5V, so this should cover the whole range
    RANGE[ch] = 5
    OFFSET[ch] = 0
    sinwave = outamp * sin(linspace(0, 1, 2**12)*2*pi)
    chs = ['A', ch]
    pulse_and_capture(sinwave, ch=chs, fs=freq*100, duration=1/freq, n=1, chrange=RANGE, choffset=OFFSET)
    data = ps.get_data(chs)
    ivplot.plot_channels(data)

    # will change the range and offset after all
    squeeze_range(data, [ch])

    pulse_and_capture(sinwave, ch=chs, fs=freq*100, duration=1/freq, n=1000)
    data = ps.get_data(chs)

    ivplot.plot_channels(data)

    return max(abs(fft.fft(data[ch]))[1:-1]) / max(abs(fft.fft(data['A']))[1:-1]) * R


# Change this when you change probing circuits
#pico_to_iv = rehan_to_iv
#pico_to_iv = ccircuit_to_iv
pico_to_iv = partial(Rext_to_iv, R=50)

def tri(v1, v2, n=None, step=None):
    '''
    Create a triangle pulse waveform with a constant sweep rate.  Starts and ends at zero.

    Can optionally pass number of data points you want, or the voltage step between points.

    If neither n or step is passed, return the shortest waveform which reaches v1 and v2.
    '''
    if n is not None:
        dv = abs(v1) + abs(v2 - v1) + abs(v2)
        step = dv / n
    if step is not None:
        # I could choose here to either make sure the waveform surely contains v1 and v2
        # or to make sure the waveform really has a constant sweep rate
        # I choose the former..
        def sign(num):
            npsign = np.sign(num)
            return npsign if npsign !=0 else 1
        wfm = np.concatenate((np.arange(0, v1, sign(v1) * step),
                             np.arange(v1, v2, sign(v2 - v1) * step),
                             np.arange(v2, 0, -sign(v2) * step),
                             [0]))
        return wfm
    else:
        # Find the shortest waveform that truly reaches v1 and v2 with constant sweep rate
        # Don't think we need better than 1 mV resolution
        v1 = round(v1, 3)
        v2 = round(v2, 3)
        f1 = Fraction(str(v1))
        f2 = Fraction(str(v2))
        # This is depreciated for some reason
        #vstep = float(abs(fractions.gcd(fmax, fmin)))
        # Doing it this other way.. Seems faster by a large factor.
        a, b = f1.numerator, f1.denominator
        c, d = f2.numerator, f2.denominator
        # not a typo
        commond = float(b * d)
        vstep = gcd(a*d, b*c) / commond
        dv = v1 - v2
        # Using round because floating point errors suck
        # e.g. int(0.3 / 0.1) = int(2.9999999999999996) = 2
        n1 = round(abs(v1) / vstep + 1)
        n2 = round(abs(dv) / vstep + 1)
        n3 = round(abs(v2) / vstep + 1)
        wfm = np.concatenate((np.linspace(0 , v1, n1),
                            np.linspace(v1, v2, n2)[1:],
                            np.linspace(v2, 0 , n3)[1:]))

        # Filling the AWG record length with probably take more time than it's worth.
        # Interpolate to a "Large enough" waveform size
        #enough = 2**16
        #x = np.linspace(0, 1, enough)
        #xp = np.linspace(0, 1, len(wfm))
        #wfm = np.interp(x, xp, wfm)

        # Let AWG do the interpolation
        return wfm

def square(vpulse, duty=.5, length=2**14, startval=0, endval=0, startendratio=1):
    '''
    Calculate a square pulse waveform.
    '''
    ontime = int(duty * length)
    remainingtime = length - ontime
    pretime = int(startendratio * remainingtime / (startendratio + 1))
    pretime = max(1, pretime)
    posttime = remainingtime - pretime
    posttime = max(1, posttime)
    prearray = np.ones(pretime) * startval
    pulsearray = np.ones(ontime) * vpulse
    postarray = np.ones(posttime) * endval
    return np.concatenate((prearray, pulsearray, postarray))

<|MERGE_RESOLUTION|>--- conflicted
+++ resolved
@@ -20,14 +20,7 @@
 import os
 import visa
 from functools import partial
-<<<<<<< HEAD
-
-visa_rm = visa.ResourceManager()
-'USB0::0x1AB1::0x0640::DG5T155000186::INSTR',
-'TCPIP0::192.168.11.12::inst0::INSTR'
-=======
 import pickle
->>>>>>> 9bc4d37b
 
 # These are the instrument instances.  They are None until connected.
 # Picoscope
