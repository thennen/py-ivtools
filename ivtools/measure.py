"""
Functions for measuring IV data
Knows about these instruments
Picoscope 6403C
Rigol DG5102 AWG
Keithley 2636B, 2634B, 2636A
"""
# Local imports
from . import plot as ivplot
from . import analyze
from . import instruments
from . import persistent_state as settings

from matplotlib import pyplot as plt
from fractions import Fraction
from math import gcd
import numpy as np
import time
import pandas as pd
import os
import visa
from functools import partial
<<<<<<< HEAD
import pickle
=======

visa_rm = visa.ResourceManager()
'USB0::0x1AB1::0x0640::DG5T155000186::INSTR',
'TCPIP0::192.168.11.12::inst0::INSTR'

# These are the instrument instances.  They are None until connected.
# Picoscope
ps = None
# Rigol DG5000 AWG
rigol = None
# Any Keithley found
k = None
# Any TektronixDPO73304D found
ttx = None
# Any PG5 found
pg5 = None

# TODO: try to connect to all known instruments

# These are None until the instruments are connected

COMPLIANCE_CURRENT = 0
INPUT_OFFSET = 0

def detect_instruments():
    ''' find which instruments are available to connect to '''
    pass

def connect_picoscope():
    global ps
    if ps is None:
        try:
            ps = instruments.Picoscope()
            model = ps.getUnitInfo('VariantInfo')
            print('Picoscope {} connection succeeded.'.format(model))
        except:
            print('Connection to picoscope failed. There could be an unclosed session.')
            ps = None
    else:
        try:
            model = ps.getUnitInfo('VariantInfo')
            print('Picoscope {} already connected.'.format(model))
            #info = ps.getAllUnitInfo()
            #print(info)
        except:
            print('ps variable is not None, and not an active picoscope connection.')

def connect_rigolawg(rigolstr='USB0::0x1AB1::0x0640::DG5T155000186::INSTR'):
    global rigol
    if rigol is None:
        try:
            rigol = instruments.RigolDG5000(rigolstr)
            idn = rigol.ask('*IDN?').replace('\n', '')
            print('Rigol *IDN?: {}'.format(idn))
        except:
            print('Connection to Rigol AWG failed.')
            rigol = None
    else:
        try:
            # Check if rigol is already defined and connected
            idn = rigol.ask('*IDN?')
            print('Rigol AWG already connected')
            print(idn)
        except:
            print('rigol variable is not None.  Doing nothing.')

def connect_keithley(addr=None):
    # TODO: This is a total disaster .. fix it
    global k
    # 2634B : 192.168.11.11
    # 2636A : 192.168.11.12
    # 2636B : 192.168.11.13
    if addr is None:
        addrs = ['TCPIP::192.168.11.11::inst0::INSTR',
                 'TCPIP::192.168.11.12::inst0::INSTR',
                 'TCPIP::192.168.11.13::inst0::INSTR',
                 'GPIB0::26::INSTR',
                 'GPIB0::27::INSTR']
    else:
        addrs = [addr]
    for addr in addrs:
        if k is None:
            try:
                k = instruments.Keithley2600(addr)
                idn = k.ask('*IDN?').replace('\n', '')
                print('Keithley *IDN?: {}'.format(idn))
            except:
                k = None
        else:
            try:
                # Is keithley already connected?
                idn = k.ask('*IDN?')
                print('Keithley already connected')
                print('Keithley *IDN?: {}'.format(idn))
            except:
                print('Keithley not responding, and keithley variable is not None.')
    if k is None:
        print('Connection to Keithley failed.')
        
def connect_tektronix(addr=None):
    global ttx
    if addr is None:
        addrs = ['GPIB0::1::INSTR']
    else:
        addrs = [addr]
    for addr in addrs:
        if ttx is None:
            try:
                ttx = instruments.TektronixDPO73304D(addr)
                idn = ttx.ask('*IDN?').replace('\n', '')
                print('TektronixDPO73304D *IDN?: {}'.format(idn))
            except:
                ttx = None
        else:
            try:
                # Is TektronixDPO73304D already connected?
                idn = ttx.ask('*IDN?')
                print('TektronixDPO73304D already connected')
                print('TektronixDPO73304D *IDN?: {}'.format(idn))
            except:
                print('TektronixDPO73304D not responding, and textronix variable is not None.')
    if ttx is None:
        print('Connection to TektronixDPO73304D failed.')

def connect_pg5(addr=None):
    global pg5
    if addr is None:
        addrs = ['ASRL3::INSTR']
    else:
        addrs = [addr]
    for addr in addrs:
        if pg5 is None:
            try:
                pg5 = instruments.PG5(addr)
                idn = pg5.ask('*IDN?').replace('\n','')
                print('PG5 *IDN?: {}'.format(idn))
                pg5.read()   # read necessary to avoid empty line issue
            except:
                pg5 = None
        else:
            try:
                # Is PG5 already connected?    
                idn = pg5.ask('*IDN?')
                print('PG5 already connected')
                print('PG5 *IDN?: {}'.format(idn))
                pg5.read()   # read necessary to avoid empty line issue
            except:
                print('PG5 not responding and pg5 variable is not None.')
    if pg5 is None:
        print('Connection to PG5 failed.')


def connect_instruments():
    ''' Connect all the necessary equipment '''
    print('Attempting to connect all instruments.')
    connect_picoscope()
    connect_rigolawg()
    connect_keithley()
    connect_tektronix()
    connect_pg5()


def close_instruments():
    global ps
    global rigol
    # Close connection to pico
    ps.close()
    ps = None
    # Close connection to rigol
    rigol.close()
    rigol = None

>>>>>>> bddb2fb9

########### Picoscope - Rigol AWG testing #############

def pulse_and_capture_builtin(ch=['A', 'B'], shape='SIN', amp=1, freq=None, duration=None,
                              ncycles=10, samplespercycle=None, fs=None):
    rigol = instruments.RigolDG5000()
    ps = instruments.Picoscope()

    if not (bool(samplespercycle) ^ bool(fs)):
        raise Exception('Must give either samplespercycle, or sampling frequency (fs), and not both')
    if not (bool(freq) ^ bool(duration)):
        raise Exception('Must give either freq or duration, and not both')

    if fs is None:
        fs = freq * samplespercycle
    if freq is None:
        freq = 1. / duration

    ps.capture(ch=ch, freq=fs, duration=ncycles/freq)

    rigol.pulse_builtin(freq=freq, amp=amp, shape=shape, n=ncycles)

    data = ps.get_data(ch)

    return data

def pulse_and_capture(waveform, ch=['A', 'B'], fs=1e6, duration=1e-3, n=1, interpwfm=True,
                      **kwargs):
    '''
    Send n pulses of the input waveform and capture on specified channels of picoscope.
    Duration determines the length of one repetition of waveform.
    '''
    rigol = instruments.RigolDG5000()
    ps = instruments.Picoscope()

    # Set up to capture for n times the duration of the pulse
    # TODO have separate arguments for pulse duration and frequency, sampling frequency, number of samples per pulse
    ps.capture(ch, freq=fs, duration=n*duration, **kwargs)
    # Pulse the waveform n times, this will trigger the picoscope capture.
    rigol.pulse_arbitrary(waveform, duration, n=n, interp=interpwfm)

    data = ps.get_data(ch)

    return data

def picoiv(wfm, duration=1e-3, n=1, fs=None, nsamples=None, smartrange=False, autosplit=True,
           into50ohm=False, channels=['A', 'B'], autosmoothimate=True, splitbylevel=None,
           savewfm=False, pretrig=0, interpwfm=True, **kwargs):
    '''
    Pulse a waveform, plot pico channels, IV, and save to d variable
    Provide either fs or nsamples
    kwargs go nowhere
    TODO: Don't let smartrange change the global settings
    '''
    rigol = instruments.RigolDG5000()
    ps = instruments.Picoscope()

    if not (bool(fs) ^ bool(nsamples)):
        raise Exception('Must pass either fs or nsamples, and not both')
    if fs is None:
        fs = nsamples / duration

    if smartrange:
        smart_range(np.min(wfm), np.max(wfm), ch=['A', 'B'])
    else:
        # Always smart range channel A
        smart_range(np.min(wfm), np.max(wfm), ch=['A'])

    # Let pretrig refer to the fraction of a single pulse, not the whole pulsetrain
    pretrig /= n
    # Set picoscope to capture
    # Sample frequencies have fixed values, so it's likely the exact one requested will not be used
    actual_fs = ps.capture(ch=channels,
                             freq=fs,
                             duration=n*duration,
                             pretrig=pretrig)

    # This makes me feel good, but I don't think it's really necessary
    time.sleep(.05)
    if into50ohm:
        # Multiply voltages by 2 to account for 50 ohm input
        wfm = 2 * wfm

    # Send a pulse
    rigol.pulse_arbitrary(wfm, duration=duration, interp=interpwfm, n=n, ch=1)

    trainduration = n * duration
    print('Applying pulse(s) ({:.2e} seconds).'.format(trainduration))
    time.sleep(n * duration * 1.05)
    #ps.waitReady()
    print('Getting data from picoscope.')
    # Get the picoscope data
    # This goes into a global strictly for the purpose of plotting the (unsplit) waveforms.
    chdata = ps.get_data(channels, raw=True)
    print('Got data from picoscope.')
    # Convert to IV data (keeps channel data)
    ivdata = pico_to_iv(chdata)

    ivdata['nshots'] = n

    if savewfm:
        # Measured voltage has noise sometimes it's nice to plot vs the programmed waveform.
        # You will need to interpolate it, however..
        # Or can we read it off the rigol??
        ivdata['Vwfm'] = wfm

    if autosmoothimate:
        nsamples_shot = ivdata['nsamples_capture'] / n
        # Smooth by 0.3% of a shot
        window = max(int(nsamples_shot * 0.003), 1)
        # End up with about 1000 data points per shot
        # This will be bad if you send in a single shot waveform with multiple cycles
        # In that case, you shouldn't be using autosmoothimate or autosplit
        # TODO: make a separate function for IV trains?
        if autosmoothimate is True:
            # yes I meant IS true..
            npts = 1000
        else:
            # Can pass the number of data points you would like to end up with
            npts = autosmoothimate
        factor = max(int(nsamples_shot / npts), 1)
        print('Smoothimating data with window {}, factor {}'.format(window, factor))
        ivdata = analyze.smoothimate(ivdata, window=window, factor=factor, columns=None)

    if autosplit:
        print('Splitting data into individual pulses')
        if n > 1 and (splitbylevel is None):
            nsamples = duration * actual_fs
            if 'downsampling' in ivdata:
                # Not exactly correct but I hope it's close enough
                nsamples /= ivdata['downsampling']
            ivdata = analyze.splitiv(ivdata, nsamples=nsamples)
        elif splitbylevel is not None:
            # splitbylevel can split loops even if they are not the same length
            # Could take more time though?
            # This is not a genius way to determine to split at + or - dV/dt
            increasing = bool(sign(argmax(wfm) - argmin(wfm)) + 1)
            ivdata = analyze.split_by_crossing(ivdata, V=splitbylevel, increasing=increasing, smallest=20)

    return ivdata

def freq_response(ch='A', fstart=10, fend=1e8, n=10, amp=.3, offset=0, trigsource='TriggerAux'):
    ''' Apply a series of sine waves with rigol, and sample the response on picoscope. Return data without analysis.'''
    rigol = instruments.RigolDG5000()
    ps = instruments.Picoscope()

    if fend > 1e8:
        raise Exception('Rigol can only output up to 100MHz')

    freqs = np.logspace(np.log10(fstart), np.log10(fend), n)
    data = []
    for freq in freqs:
        # Figure out how many cycles to sample and at which sample rate.
        # In my tests with FFT:
        # Number of cycles did not matter much, as long as there was exactly an integer number of cycles
        # Higher sampling helps a lot, with diminishing returns after 10^5 total data points.

        # I don't know what the optimum sampling conditions for the sine curve fitting method.
        # Probably takes longer for big datasets.  And you need a good guess for the number of cycles contained in the dataset.

        # How many cycles you want to have per frequency
        target_cycles = 100
        # How many data points you want to have
        target_datapoints = 1e5
        # Max amount of time (s) you are willing to wait for a measurement of a single frequency
        max_time_per_freq = 10
        # Capture at least this many cycles
        minimum_cycles = 1


        # Can sample 5 MS/s, divided among the channels
        # ** To achieve 2.5 GS/s sampling rate in 2-channel mode, use channel A or B and channel C or D.
        if len(ch) == 1:
            maxrate = 5e9 / len(ch)
        elif len(ch) == 2:
            # 4 channel combinations allow 2.5 GS/s sampling rate
            if set(ch) in (set(('A', 'B')), set(('C', 'D'))):
                maxrate = 1.25e9
            else:
                maxrate = 2.5e9
        else:
            maxrate = 1.25e9

        cycles_per_maxtime = freq * max_time_per_freq
        time_for_target_cycles = target_cycles / freq

        # TODO: use hardware oversampling to increase resolution
        if cycles_per_maxtime < minimum_cycles:
            # We still need to capture at least certain number of whole cycles, so it will take longer.  Sorry.
            ncycles = minimum_cycles
            fs = target_datapoints * freq / ncycles
        elif cycles_per_maxtime < target_cycles:
            # Cycle a reduced number of (integer) times in order to keep measurement time down
            ncycles = int(cycles_per_maxtime)
            fs = target_datapoints * freq / ncycles
        elif target_datapoints / time_for_target_cycles < maxrate:
            # Excluding the possibility that someone set a really dumb max_time_per_freq,
            # this means that we acquire our target number of cycles, and our target number of samples.
            ncycles = target_cycles
            fs = target_datapoints * freq / ncycles
        else:
            # We are limited by the sampling rate of picoscope.
            # Capture the target number of cycles but with a reduced number of samples
            ncycles = target_cycles
            fs = maxrate
            # Or would it be better to capture an increased number of cycles?  To be determined..

        # Pico triggering appears to have about 6 ns of jitter.
        # To avoid capturing zeros at the end of the pulses, we will do an extra pulse at higher frequencies
        # Don't do it at low frequencies because it could lock up the AWG for an extra 1/freq
        if freq > 1e4:
            npulses = ncycles + 1
        else:
            npulses = ncycles

        duration = ncycles / freq


        # TODO: Should I apply the signal for a while before sampling?  Here I am sampling immediately from the first cycle.
        # The aux trigger has a delay and jitter for some reason.  Maybe triggering directly on the channel is better?
        # 
        if trigsource == 'TriggerAux':
            triglevel = 0.05
        else:
            triglevel = 0

        # This one pulses exactly npulses and tries to capture them from the beginning
        #ps.capture(ch, freq=fs, duration=duration, pretrig=0, triglevel=triglevel, trigsource=trigsource)
        #rigol.pulse_builtin(freq=freq, amp=amp, offset=offset, shape='SIN', n=npulses, ch=1)
        rigol.continuous_builtin(freq=freq, amp=amp, offset=offset, shape='SIN', ch=1)
        time.sleep(.1)
        ps.capture(ch, freq=fs, duration=duration, pretrig=0, triglevel=triglevel, trigsource=trigsource)
        d = ps.get_data(ch)
        d['ncycles'] = ncycles
        data.append(d)

        # TODO: make some plots that show when debug=True is passed

    return data

def tripulse(n=1, v1=1.0, v2=-1.0, duration=None, rate=None):
    '''
    Generate n bipolar triangle pulses.
    Voltage sweep rate will  be constant.
    Trigger immediately
    '''
    rigol = instruments.RigolDG5000()

    rate, duration = _rate_duration(v1, v2, rate, duration)

    wfm = tri(v1, v2)

    rigol.pulse_arbitrary(wfm, duration, n=n)

def sinpulse(n=1, vmax=1.0, vmin=-1.0, duration=None):
    '''
    Generate n sine pulses.
    Trigger immediately
    If you pass vmin != -vmax, will not start at zero!
    '''
    rigol = instruments.RigolDG5000()

    wfm = (vmax - vmin) / 2 * np.sin(np.linspace(0, 2*pi, ps.AWGMaxSamples)) + ((vmax + vmin) / 2)

    rigol.pulse_arbitrary(wfm, duration, n=n)

def smart_range(v1, v2, R=None, ch=['A', 'B']):
    # TODO: don't let this function change the pico state.  Just return the calculated ranges.
    ps = instruments.Picoscope()
    # Auto offset for current input
    possible_ranges = np.array((0.05, 0.1, 0.2, 0.5, 1.0, 2.0, 5.0, 10.0, 20.0))
    # Each range has a maximum possible offset
    max_offsets = np.array((.5, .5, .5, 2.5, 2.5, 2.5, 20, 20, 20))

    if 'A' in ch:
        # Assuming CHA is directly sampling the output waveform, we can easily optimize the range
        arange, aoffs = ps.best_range((v1, v2))
        ps.range['A'] = arange
        ps.offset['A'] = aoffs

    if 'B' in ch:
        # Smart ranging channel B is harder, since we don't know what kind of device is being measured.
        # Center the measurement range on zero current
        #OFFSET['B'] = -COMPLIANCE_CURRENT * 2e3
        # channelb should never go below zero, except for potentially op amp overshoot
        # I have seen it reach -0.1V
        CC = settings.COMPLIANCE_CURRENT
        if R is None:
            # Hypothetical resistance method
            # Signal should never go below 0V (compliance)
            b_min = 0
            b_resistance = max(abs(v1), abs(v2)) / CC / 1.1
            # Compliance current sets the voltage offset at zero input.
            # Add 10% to be safe.
            b_max = (CC - min(v1, v2) / b_resistance) * 2e3 * 1.1
        else:
            # R was passed, assume device has constant resistance with this value
            b_min = (CC - max(v1, v2) / R) * 2e3
            b_max = (CC- min(v1, v2) / R) * 2e3
        brange, boffs = ps.best_range((b_min, b_max))
        ps.range['B'] = brange
        ps.offset['B'] = boffs

def raw_to_V(datain, dtype=np.float32):
    '''
    Convert 8 bit values to voltage values.  datain should be a dict with the 8 bit channel
    arrays and the RANGE and OFFSET values.
    return a new dict with updated channel arrays
    '''
    channels = ['A', 'B', 'C', 'D']
    dataout = {}
    for c in channels:
        if (c in datain.keys()) and (datain[c].dtype == np.int8):
            dataout[c] = datain[c] / dtype(2**8) * dtype(datain['RANGE'][c] * 2) - dtype(datain['OFFSET'][c])
    for k in datain.keys():
        if k not in dataout.keys():
            dataout[k] = datain[k]
    return dataout

def _rate_duration(v1, v2, rate=None, duration=None):
    '''
    Determines the duration or sweep rate of a triangle type pulse with constant sweep rate.
    Pass rate XOR duration, return (rate, duration).
    '''
    if not (bool(duration) ^ bool(rate)):
        raise Exception('Must give either duration or rate, and not both')
    if duration is not None:
        duration = float(duration)
        rate = 2 * (v1 - v2) / duration
    elif rate is not None:
        rate = float(rate)
        duration = 2 * (v1 - v2) / rate

    return rate, duration


########### Compliance circuit ###################
def set_compliance(cc_value):
    '''
    Use two analog outputs to set the compliance current and compensate input offset.
    Right now we use static lookup tables for compliance and compensation values.
    '''
    daq = instruments.USB2708HS()
    if cc_value > 1e-3:
        raise Exception('Compliance value out of range! Max 1 mA.')
    fn = 'c:/t/py-ivtools/compliance_calibration.pkl'
    print('Reading calibration from file {}'.format(os.path.abspath(fn)))
    with open(fn, 'rb') as f:
        cc = pickle.load(f)
    DAC0 = round(np.interp(cc_value, cc['ccurrent'], cc['dacvals']))
    DAC1 = np.interp(DAC0, cc['dacvals'], cc['compensationV'])
    print('Setting compliance to {} A'.format(cc_value))
    daq.analog_out(0, dacval=DAC0)
    daq.analog_out(1, volts=DAC1)
    settings.COMPLIANCE_CURRENT = cc_value
    settings.INPUT_OFFSET = 0

def calibrate_compliance(iterations=3, startfromfile=True, ndacvals=40):
    '''
    Set and measure some compliance values throughout the range, and save a calibration look up table
    Need picoscope channel B connected to circuit output
    and picoscope channel A connected to circuit input (through needles or smallish resistor is fine)
    This takes some time..
    '''

    ps = instruments.Picoscope()
    daq = instruments.USB2708HS()
    # Measure compliance currents and input offsets with static Vb

    fig1, ax1 = plt.subplots()
    fig2, ax2 = plt.subplots()
    ccurrent_list = []
    offsets_list = []
    dacvals = np.int16(np.linspace(0, 2**11, ndacvals))

    for it in range(iterations):
        ccurrent = []
        offsets = []
        if len(offsets_list) == 0:
            if startfromfile:
                fn = 'compliance_calibration.pkl'
                print('Reading calibration from file {}'.format(os.path.abspath(fn)))
                with open(fn, 'rb') as f:
                    cc = pickle.load(f)
                compensations = np.interp(dacvals, cc['dacvals'], cc['compensationV'])
            else:
                # Start with constant compensation
                compensations = .55 /0.088 * np.ones(len(dacvals))
        else:
            compensations -= np.array(offsets_list[-1]) / .085
        for v,cv in zip(dacvals, compensations):
            daq.analog_out(1, volts=cv)
            daq.analog_out(0, v)
            time.sleep(.1)
            cc, offs = measure_compliance()
            ccurrent.append(cc)
            offsets.append(offs)
        ccurrent_list.append(ccurrent)
        offsets_list.append(offsets)
        ax1.plot(dacvals, np.array(ccurrent) * 1e6, '.-')
        ax1.set_xlabel('DAC0 value')
        ax1.set_ylabel('Compliance Current [$\mu$A]')
        ax2.plot(dacvals, offsets, '.-', label='Iteration {}'.format(it))
        ax2.set_xlabel('DAC0 value')
        ax2.set_ylabel('Input offset')
        ax2.legend()
        plt.pause(.1)
    output = {'dacvals':dacvals, 'ccurrent':ccurrent, 'compensationV':compensations,
              'date':time.strftime('%Y-%m-%d'), 'time':time.strftime('%H:%M:%S'), 'iterations':iterations}
    calibrationfile = 'compliance_calibration.pkl'
    with open(calibrationfile, 'wb') as f:
        pickle.dump(output, f)
    print('Wrote calibration to ' + calibrationfile)

    return compensations

def plot_compliance_calibration():
    fn = 'compliance_calibration.pkl'
    print('Reading calibration from file {}'.format(os.path.abspath(fn)))
    with open(fn, 'rb') as f:
        cc = pickle.load(f)
    ccurrent = 1e6 * np.array(cc['ccurrent'])
    dacvals = cc['dacvals']
    compensationV = cc['compensationV']
    fig, ax = plt.subplots()
    fig2, ax2 = plt.subplots()
    ax.plot(dacvals, ccurrent, '.-')
    ax.set_xlabel('DAC0 value')
    ax.set_ylabel('Compliance Current [$\mu$A]')
    ax2.plot(dacvals, compensationV, '.-')
    ax2.set_xlabel('DAC0 value')
    ax2.set_ylabel('Compensation V (DAC1)')
    plt.tight_layout()
    return cc

def measure_compliance():

    '''
    Our circuit does not yet compensate the output for different current compliance levels
    Right now current compliance is set by a physical knob, not by the computer.  This will change.
    The current way to measure compliance approximately is by measuring the output at zero volts input,
    because in this case, the entire compliance current flows across the output resistor.

    There is a second complication because the input is not always at zero volts, because it is not compensated fully.
    This can be measured as long is there is some connection between the AWG output and the compliance circuit input (say < 1Mohm).
    '''
    rigol = instruments.RigolDG5000()
    ps = instruments.Picoscope()
    # Put AWG in hi-Z mode (output channel off)
    # Then current at compliance circuit input has to be ~zero
    # (except for CHA scope input, this assumes it is set to 1Mohm, not 50ohm)
    ps.ps.setChannel('A', 'DC', 50e-3, 1, 0)
    rigol.outputstate(False)
    time.sleep(.1)
    # Immediately capture some samples on channels A and B
    # Use these channel settings for the capture -- does not modify global settings
    picosettings = {'chrange': {'A':.2, 'B':2},
                    'choffset': {'A':0, 'B':-2},
                    'chatten': {'A':.2, 'B':1},
                    'chcoupling': {'A':'DC', 'B':'DC'}}
    ps.capture(['A', 'B'], freq=1e5, duration=1e-1, timeout_ms=1, **picosettings)
    picodata = ps.get_data(['A', 'B'])
    #plot_channels(picodata)
    Amean = np.mean(picodata['A'])
    Bmean = np.mean(picodata['B'])

    # Channel A should be connected to the rigol output and to the compliance circuit input, perhaps through a resistance.
    settings.INPUT_OFFSET = Amean
    print('Measured voltage offset of compliance circuit input: {}'.format(Amean))

    # Channel B should be measuring the circuit output with the entire compliance current across the output resistance.

    # Circuit parameters
    gain = 1
    R = 2e3
    # Seems rigol doesn't like to pulse zero volts. It makes a beep but then apparently does it anyway.
    #Vout = pulse_and_capture(waveform=np.zeros(100), ch='B', fs=1e6, duration=1e-3)
    ccurrent = Bmean / (R * gain)
    settings.COMPLIANCE_CURRENT = ccurrent
    print('Measured compliance current: {} A'.format(ccurrent))

    return (ccurrent, Amean)

########### Conversion from picoscope channel data to IV data ###################

def ccircuit_to_iv(datain, dtype=np.float32):
    '''
    Convert picoscope channel data to IV dict
    For the early version of compliance circuit, which needs manual compensation
    '''
    # Keep all original data from picoscope
    # Make I, V arrays and store the parameters used to make them

    dataout = datain
    CC = settings.COMPLIANCE_CURRENT
    IO = settings.INPUT_OFFSET
    # If data is raw, convert it here
    if datain['A'].dtype == np.int8:
        datain = raw_to_V(datain, dtype=dtype)
    A = datain['A']
    B = datain['B']
    #C = datain['C']
    gain = 1
    # Common base resistor
    R = 2e3
    dataout['V'] = A - dtype(IO)
    #dataout['V_formula'] = 'CHA - IO'
    dataout['INPUT_OFFSET'] = IO
    #dataout['I'] = 1e3 * (B - C) / R
    # Current circuit has 0V output in compliance, and positive output under compliance
    # Unless you know the compliance value, you can't get to current, because you don't know the offset
    dataout['I'] = -1 * B / dtype(R * gain) + dtype(CC)
    #dataout['I_formula'] = '- CHB / (Rout_conv * gain_conv) + CC_conv'
    dataout['units'] = {'V':'V', 'I':'A'}
    #dataout['units'] = {'V':'V', 'I':'$\mu$A'}
    # parameters for conversion
    #dataout['Rout_conv'] = R
    dataout['CC'] = CC
    dataout['gain'] = gain * R
    return dataout


def rehan_to_iv(datain, dtype=np.float32):
    '''
    Convert picoscope channel data to IV dict
    for Rehan amplifier
    Careful! Scope input couplings will affect the gain!
    if x10 channel has 50 ohm termination, then gain of x200 channel reduced by 2!
    '''
    # Keep all original data from picoscope
    # Make I, V arrays and store the parameters used to make them

    # Volts per amp
    gainC = 524
    gainD = 11151 / 2
    # 1 Meg, 33,000

    dataout = datain
    # If data is raw, convert it here
    if datain['A'].dtype == np.int8:
        datain = raw_to_V(datain, dtype=dtype)
    A = datain['A']
    C = datain['C']

    dataout['V'] = A
    dataout['I'] = C / gainC
    dataout['units'] = {'V':'V', 'I':'A'}
    dataout['Cgain'] = gainC

    if 'D' in datain:
        D = datain['D']
        dataout['I2'] = D / gainD
        dataout['Dgain'] = gainD
        dataout['units'].update({'I2':'A'})

    return dataout


def Rext_to_iv(datain, R=50, dtype=np.float32):
    '''
    Convert picoscope channel data to IV dict
    This is for the configuration where you are using a series resistor
    and probing the center junction
    '''
    # Keep all original data from picoscope
    # Make I, V arrays and store the parameters used to make them

    dataout = datain
    # If data is raw, convert it here
    if datain['A'].dtype == np.int8:
        datain = raw_to_V(datain, dtype=dtype)

    # Use channel A and C as input, because simultaneous sampling is faster than using A and B
    A = datain['A']
    C = datain['C']

    # V device
    dataout['V'] = A - C
    dataout['I'] = C / R
    dataout['units'] = {'V':'V', 'I':'A'}
    dataout['Rs_ext'] = R

    return dataout

def measure_dc_gain(Vin=1, ch='C', R=10e3):
    # Measure dc gain of rehan amplifier
    # Apply voltage
    rigol = instruments.RigolDG5000()

    print('Outputting {} volts on Rigol CH1'.format(Vin))
    rigol.pulse_arbitrary(np.repeat(Vin, 100), 1e-3)
    time.sleep(1)
    # Measure output
    measurechannels = ['A', ch]
    ps.capture(measurechannels, freq=1e6, duration=1, timeout_ms=1)
    time.sleep(.1)
    chdata = ps.get_data(measurechannels)
    ivplot.plot_channels(chdata)
    chvalue = np.mean(chdata[ch])
    print('Measured {} volts on picoscope channel {}'.format(chvalue, ch))

    gain = R * chvalue / Vin
    # Set output back to zero
    rigol.pulse_arbitrary([Vin, 0,0,0,0], 1e-3)
    return gain

def measure_ac_gain(R=1000, freq=1e4, ch='C', outamp=1):
    # Probably an obsolete function
    # Send a test pulse to determine better range to use
    arange, aoffset = best_range([outamp, -outamp])
    RANGE = {}
    OFFSET = {}
    RANGE['A'] = arange
    OFFSET['A'] = aoffset
    # Power supply is 5V, so this should cover the whole range
    RANGE[ch] = 5
    OFFSET[ch] = 0
    sinwave = outamp * sin(np.linspace(0, 1, 2**12)*2*pi)
    chs = ['A', ch]
    pulse_and_capture(sinwave, ch=chs, fs=freq*100, duration=1/freq, n=1, chrange=RANGE, choffset=OFFSET)
    data = ps.get_data(chs)
    ivplot.plot_channels(data)

    # will change the range and offset after all
    squeeze_range(data, [ch])

    pulse_and_capture(sinwave, ch=chs, fs=freq*100, duration=1/freq, n=1000)
    data = ps.get_data(chs)

    ivplot.plot_channels(data)

    return max(abs(fft.fft(data[ch]))[1:-1]) / max(abs(fft.fft(data['A']))[1:-1]) * R


# Change this when you change probing circuits
#pico_to_iv = rehan_to_iv
#pico_to_iv = ccircuit_to_iv
pico_to_iv = partial(Rext_to_iv, R=50)

def tri(v1, v2, n=None, step=None):
    '''
    Create a triangle pulse waveform with a constant sweep rate.  Starts and ends at zero.

    Can optionally pass number of data points you want, or the voltage step between points.

    If neither n or step is passed, return the shortest waveform which reaches v1 and v2.
    '''
    if n is not None:
        dv = abs(v1) + abs(v2 - v1) + abs(v2)
        step = dv / n
    if step is not None:
        # I could choose here to either make sure the waveform surely contains v1 and v2
        # or to make sure the waveform really has a constant sweep rate
        # I choose the former..
        def sign(num):
            npsign = np.sign(num)
            return npsign if npsign !=0 else 1
        wfm = np.concatenate((np.arange(0, v1, sign(v1) * step),
                             np.arange(v1, v2, sign(v2 - v1) * step),
                             np.arange(v2, 0, -sign(v2) * step),
                             [0]))
        return wfm
    else:
        # Find the shortest waveform that truly reaches v1 and v2 with constant sweep rate
        # Don't think we need better than 1 mV resolution
        v1 = round(v1, 3)
        v2 = round(v2, 3)
        f1 = Fraction(str(v1))
        f2 = Fraction(str(v2))
        # This is depreciated for some reason
        #vstep = float(abs(fractions.gcd(fmax, fmin)))
        # Doing it this other way.. Seems faster by a large factor.
        a, b = f1.numerator, f1.denominator
        c, d = f2.numerator, f2.denominator
        # not a typo
        commond = float(b * d)
        vstep = gcd(a*d, b*c) / commond
        dv = v1 - v2
        # Using round because floating point errors suck
        # e.g. int(0.3 / 0.1) = int(2.9999999999999996) = 2
        n1 = round(abs(v1) / vstep + 1)
        n2 = round(abs(dv) / vstep + 1)
        n3 = round(abs(v2) / vstep + 1)
        wfm = np.concatenate((np.linspace(0 , v1, n1),
                            np.linspace(v1, v2, n2)[1:],
                            np.linspace(v2, 0 , n3)[1:]))

        # Filling the AWG record length with probably take more time than it's worth.
        # Interpolate to a "Large enough" waveform size
        #enough = 2**16
        #x = np.linspace(0, 1, enough)
        #xp = np.linspace(0, 1, len(wfm))
        #wfm = np.interp(x, xp, wfm)

        # Let AWG do the interpolation
        return wfm

def square(vpulse, duty=.5, length=2**14, startval=0, endval=0, startendratio=1):
    '''
    Calculate a square pulse waveform.
    '''
    ontime = int(duty * length)
    remainingtime = length - ontime
    pretime = int(startendratio * remainingtime / (startendratio + 1))
    pretime = max(1, pretime)
    posttime = remainingtime - pretime
    posttime = max(1, posttime)
    prearray = np.ones(pretime) * startval
    pulsearray = np.ones(ontime) * vpulse
    postarray = np.ones(posttime) * endval
    return np.concatenate((prearray, pulsearray, postarray))

<|MERGE_RESOLUTION|>--- conflicted
+++ resolved
@@ -20,182 +20,7 @@
 import os
 import visa
 from functools import partial
-<<<<<<< HEAD
 import pickle
-=======
-
-visa_rm = visa.ResourceManager()
-'USB0::0x1AB1::0x0640::DG5T155000186::INSTR',
-'TCPIP0::192.168.11.12::inst0::INSTR'
-
-# These are the instrument instances.  They are None until connected.
-# Picoscope
-ps = None
-# Rigol DG5000 AWG
-rigol = None
-# Any Keithley found
-k = None
-# Any TektronixDPO73304D found
-ttx = None
-# Any PG5 found
-pg5 = None
-
-# TODO: try to connect to all known instruments
-
-# These are None until the instruments are connected
-
-COMPLIANCE_CURRENT = 0
-INPUT_OFFSET = 0
-
-def detect_instruments():
-    ''' find which instruments are available to connect to '''
-    pass
-
-def connect_picoscope():
-    global ps
-    if ps is None:
-        try:
-            ps = instruments.Picoscope()
-            model = ps.getUnitInfo('VariantInfo')
-            print('Picoscope {} connection succeeded.'.format(model))
-        except:
-            print('Connection to picoscope failed. There could be an unclosed session.')
-            ps = None
-    else:
-        try:
-            model = ps.getUnitInfo('VariantInfo')
-            print('Picoscope {} already connected.'.format(model))
-            #info = ps.getAllUnitInfo()
-            #print(info)
-        except:
-            print('ps variable is not None, and not an active picoscope connection.')
-
-def connect_rigolawg(rigolstr='USB0::0x1AB1::0x0640::DG5T155000186::INSTR'):
-    global rigol
-    if rigol is None:
-        try:
-            rigol = instruments.RigolDG5000(rigolstr)
-            idn = rigol.ask('*IDN?').replace('\n', '')
-            print('Rigol *IDN?: {}'.format(idn))
-        except:
-            print('Connection to Rigol AWG failed.')
-            rigol = None
-    else:
-        try:
-            # Check if rigol is already defined and connected
-            idn = rigol.ask('*IDN?')
-            print('Rigol AWG already connected')
-            print(idn)
-        except:
-            print('rigol variable is not None.  Doing nothing.')
-
-def connect_keithley(addr=None):
-    # TODO: This is a total disaster .. fix it
-    global k
-    # 2634B : 192.168.11.11
-    # 2636A : 192.168.11.12
-    # 2636B : 192.168.11.13
-    if addr is None:
-        addrs = ['TCPIP::192.168.11.11::inst0::INSTR',
-                 'TCPIP::192.168.11.12::inst0::INSTR',
-                 'TCPIP::192.168.11.13::inst0::INSTR',
-                 'GPIB0::26::INSTR',
-                 'GPIB0::27::INSTR']
-    else:
-        addrs = [addr]
-    for addr in addrs:
-        if k is None:
-            try:
-                k = instruments.Keithley2600(addr)
-                idn = k.ask('*IDN?').replace('\n', '')
-                print('Keithley *IDN?: {}'.format(idn))
-            except:
-                k = None
-        else:
-            try:
-                # Is keithley already connected?
-                idn = k.ask('*IDN?')
-                print('Keithley already connected')
-                print('Keithley *IDN?: {}'.format(idn))
-            except:
-                print('Keithley not responding, and keithley variable is not None.')
-    if k is None:
-        print('Connection to Keithley failed.')
-        
-def connect_tektronix(addr=None):
-    global ttx
-    if addr is None:
-        addrs = ['GPIB0::1::INSTR']
-    else:
-        addrs = [addr]
-    for addr in addrs:
-        if ttx is None:
-            try:
-                ttx = instruments.TektronixDPO73304D(addr)
-                idn = ttx.ask('*IDN?').replace('\n', '')
-                print('TektronixDPO73304D *IDN?: {}'.format(idn))
-            except:
-                ttx = None
-        else:
-            try:
-                # Is TektronixDPO73304D already connected?
-                idn = ttx.ask('*IDN?')
-                print('TektronixDPO73304D already connected')
-                print('TektronixDPO73304D *IDN?: {}'.format(idn))
-            except:
-                print('TektronixDPO73304D not responding, and textronix variable is not None.')
-    if ttx is None:
-        print('Connection to TektronixDPO73304D failed.')
-
-def connect_pg5(addr=None):
-    global pg5
-    if addr is None:
-        addrs = ['ASRL3::INSTR']
-    else:
-        addrs = [addr]
-    for addr in addrs:
-        if pg5 is None:
-            try:
-                pg5 = instruments.PG5(addr)
-                idn = pg5.ask('*IDN?').replace('\n','')
-                print('PG5 *IDN?: {}'.format(idn))
-                pg5.read()   # read necessary to avoid empty line issue
-            except:
-                pg5 = None
-        else:
-            try:
-                # Is PG5 already connected?    
-                idn = pg5.ask('*IDN?')
-                print('PG5 already connected')
-                print('PG5 *IDN?: {}'.format(idn))
-                pg5.read()   # read necessary to avoid empty line issue
-            except:
-                print('PG5 not responding and pg5 variable is not None.')
-    if pg5 is None:
-        print('Connection to PG5 failed.')
-
-
-def connect_instruments():
-    ''' Connect all the necessary equipment '''
-    print('Attempting to connect all instruments.')
-    connect_picoscope()
-    connect_rigolawg()
-    connect_keithley()
-    connect_tektronix()
-    connect_pg5()
-
-
-def close_instruments():
-    global ps
-    global rigol
-    # Close connection to pico
-    ps.close()
-    ps = None
-    # Close connection to rigol
-    rigol.close()
-    rigol = None
-
->>>>>>> bddb2fb9
 
 ########### Picoscope - Rigol AWG testing #############
 
@@ -832,8 +657,8 @@
 
 # Change this when you change probing circuits
 #pico_to_iv = rehan_to_iv
-#pico_to_iv = ccircuit_to_iv
-pico_to_iv = partial(Rext_to_iv, R=50)
+pico_to_iv = ccircuit_to_iv
+#pico_to_iv = partial(Rext_to_iv, R=50)
 
 def tri(v1, v2, n=None, step=None):
     '''
