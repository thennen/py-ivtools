'''
This is a module for containing settings and state information of the program.
the point is so that we can reload every other module except this one, and anything stored here will persist

Note that this is not a typical config file -- it is programatically defined and shared with all users,
at least while the number of users is manageable.

We first define default settings and afterward there are hostname/username specific blocks
that can set hostname and user specific settings that don't affect anyone else.
'''
# TODO: some way to export and load settings
# to avoid circular imports, you shouldn't import anything here that uses the settings module on the top level
import getpass  # to get user name
import os
import socket
from importlib import reload

# Problem with this is that the settings.py version of instruments doesn't get reloaded
#import ivtools.instruments as instruments

# circular import?
import ivtools.measure


# untested..
def reload():
    import ivtools.settings
    reload(ivtools.settings)

ivtools_dir = os.path.split(os.path.abspath(__file__))[0]
pyivtools_dir = os.path.split(ivtools_dir)[0]

#########################################################################################################################
#𝗗𝗲𝗳𝗮𝘂𝗹𝘁 𝘀𝗲𝘁𝘁𝗶𝗻𝗴𝘀 𝘁𝗵𝗮𝘁 𝗺𝗮𝘆 𝗴𝗲𝘁 𝗼𝘃𝗲𝗿𝘄𝗿𝗶𝘁𝘁𝗲𝗻 𝗯𝘆 𝗵𝗼𝘀𝘁𝗻𝗮𝗺𝗲 𝗼𝗿 𝘂𝘀𝗲𝗿 𝘀𝗲𝘁𝘁𝗶𝗻𝗴𝘀
#########################################################################################################################

# TODO: why did I put these in all caps?
### Settings for compliance circuit
COMPLIANCE_CALIBRATION_FILE = os.path.join(ivtools_dir, 'instruments', 'calibration', 'compliance_calibration.pkl')
CCIRCUIT_GAIN = 1930  # common base resistance * differential amp gain

# This is the channel where you are sampling the input waveform
MONITOR_PICOCHANNEL = 'A'

teo_calibration_file = os.path.join(ivtools_dir, 'instruments', 'calibration', 'teo_calibration.df')

# Drop these data columns before writing to disk
# usually if you need to save space and the columns can be recomputed
drop_cols = [] # ['I', 'V', 't']

### Change this when you change probing circuits - defines how to get from pico channels to I, V
# pico_to_iv = ivtools.measure.rehan_to_iv
# pico_to_iv = ivtools.measure.ccircuit_to_iv
pico_to_iv = ivtools.measure.Rext_to_iv # 50 ohm channel C
# pico_to_iv = ivtools.measure.TEO_HFext_to_iv

# More settings?
# Like picoscope defaults?
# For interactive mode?

hostname = socket.gethostname()
username = getpass.getuser()

datafolder = r'C:\data\{}'.format(username)

# Should interactive script automatically commit changes?
autocommit = False

'''
logging_print allows you to chose how verbose the logging module is. You can custom every level 
by setting 'all' to 'None', or you can set it to 'True' or 'False' to change all levels.
'''
logging_prints = {
    'instruments': {'all': None, 'DEBUG': False, 'INFO': True, 'WARNING': True, 'ERROR': True, 'CRITICAL': True},
    'io':          {'all': None, 'DEBUG': False, 'INFO': True, 'WARNING': True, 'ERROR': True, 'CRITICAL': True},
    'plots':       {'all': None, 'DEBUG': False, 'INFO': True, 'WARNING': True, 'ERROR': True, 'CRITICAL': True},
    'analyze':     {'all': None, 'DEBUG': False, 'INFO': True, 'WARNING': True, 'ERROR': True, 'CRITICAL': True},
    'measure':     {'all': None, 'DEBUG': False, 'INFO': True, 'WARNING': True, 'ERROR': True, 'CRITICAL': True},
    'interactive': {'all': None, 'DEBUG': False, 'INFO': True, 'WARNING': True, 'ERROR': True, 'CRITICAL': True}
}

# Specifies which instruments to connect to and what variable names to give them (for interactive script)
# Could also use it to specify different addresses needed on different PCs to connect to the same kind of instrument
# list of (Variable name, Instrument class name, *arguments to pass to class init) tuples
# TODO probably a dict of tuples would be better
inst_connections = []

# Shared metadatabase
db_path = os.path.join(pyivtools_dir, 'metadata.db')

# Shared logging file
logging_file = os.path.join(pyivtools_dir, 'logging.log')

# Settings for MikrOkular camera
savePicWithMeas = False
camSettings = {'brightness': 0.70,
               'contrast': 0.5,
               'hue': 0.5,
               'saturation': 0.50,
               'gamma': 0.5,
               'sharpness': 1.0,
               'exposure': 1.0}
camCompression = {"scale" : 0.5,
                  "quality" : 50}

saveAmbient = False

######################################################################################
# 𝗛𝗼𝘀𝘁𝗻𝗮𝗺𝗲 𝗮𝗻𝗱 𝘂𝘀𝗲𝗿 𝘀𝗽𝗲𝗰𝗶𝗳𝗶𝗰 𝘀𝗲𝘁𝘁𝗶𝗻𝗴𝘀
# 𝗠𝗮𝘆 𝗼𝘃𝗲𝗿𝗿𝗶𝗱𝗲 𝘁𝗵𝗲 𝗮𝗯𝗼𝘃𝗲 𝘀𝗲𝘁𝘁𝗶𝗻𝗴𝘀
######################################################################################

# 2634B : 192.168.11.11
# 2636A : 192.168.11.12
# 2636B : 192.168.11.13

if hostname in ('pciwe46', 'iwe21705'):

    datafolder = r'D:\data\{}'.format(username)
    db_path = 'D:\metadata.db'

    # tuple(variablename, classname, *[arguments to pass to the class init (such as address)])
    inst_connections = [('ps', 'Picoscope'),
                        ('rigol', 'RigolDG5000', 'USB0::0x1AB1::0x0640::DG5T155000186::INSTR'),
                        ('rigol2', 'RigolDG5000', 'USB0::0x1AB1::0x0640::DG5T182500117::INSTR'),
                        #('teo', 'TeoSystem'),
                        #('daq', 'USB2708HS'),
                        ('ts', 'EugenTempStage'),
                        ('dp', 'WichmannDigipot'),
                        ('cam', 'MikrOkular', 0, camSettings),
                        ('amb', 'AmbientModule', "COM15"),
                        # ('keith', 'Keithley2600', 'TCPIP::192.168.11.11::inst0::INSTR'),
                        # ('keith', 'Keithley2600', 'TCPIP::192.168.11.12::inst0::INSTR'),
                        ('keith', 'Keithley2600')]  # Keithley can be located automatically now

    if username == 'hennen':
        autocommit = True
        datafolder = r'D:\t\ivdata'
        for di in logging_prints.values(): di['all'] = True # print everything

    elif username == 'mohr':
        #inst_connections.append(('teo', 'TeoSystem'))
        savePicWithMeas = True
        saveAmbient = True

    elif username == 'munoz':
        munoz = 'D:/munoz/'
        datafolder = os.path.join(munoz, 'ivdata')
        db_path = os.path.join(munoz, 'Metadata/munoz_database.db')
        logging_file = os.path.join(munoz, 'ivtools_logging.log')
        logging_prints = {
            'instruments': {'all': None, 'DEBUG':False, 'INFO':True, 'WARNING':True, 'ERROR':True, 'CRITICAL':True},
            'io':          {'all': None, 'DEBUG':False, 'INFO':True, 'WARNING':True, 'ERROR':True, 'CRITICAL':True},
            'plots':       {'all': None, 'DEBUG':False, 'INFO':True, 'WARNING':True, 'ERROR':True, 'CRITICAL':True},
            'analyze':     {'all': None, 'DEBUG':False, 'INFO':True, 'WARNING':True, 'ERROR':True, 'CRITICAL':True},
            'measure':     {'all': None, 'DEBUG':False, 'INFO':True, 'WARNING':True, 'ERROR':True, 'CRITICAL':True},
            'interactive': {'all': None, 'DEBUG':False, 'INFO':True, 'WARNING':True, 'ERROR':True, 'CRITICAL':True}
        }
        inst_connections = [('ps', 'Picoscope'),
                            ('k', 'Keithley2600'),
                            ('dp', 'WichmannDigipot'),
                            ('rigol', 'RigolDG5000', 'USB0::0x1AB1::0x0640::DG5T155000186::INSTR')]
    else:
        datafolder = r'D:\{}\ivdata'.format(username)

elif hostname in ('pciwe38', 'iwe21407'):
    # Moritz computer
    datafolder = r'C:\Messdaten'
<<<<<<< HEAD
    inst_connections =  [('k', 'Keithley2600', 'GPIB0::27::INSTR'),
    ('ttx', 'TektronixDPO73304D' ,'GPIB0::1::INSTR'),
    ('sympuls', 'Sympuls' ,'ASRL3::INSTR')]
   # ('pg100', 'PG100' ,'ASRL3::INSTR')]
=======
    inst_connections =  [('k', instruments.Keithley2600, 'GPIB0::27::INSTR'),
    ('ttx', instruments.TektronixDPO73304D ,'GPIB0::1::INSTR'),
    ('sympuls', instruments.Sympuls ,'ASRL3::INSTR'),
    ('sympulsPG30', instruments.SympulsPG30,'ASRL5::INSTR')]
   # ('pg100', instruments.PG100 ,'ASRL3::IsNSTR')]
>>>>>>> 10107556

elif hostname == 'pcluebben2':
    datafolder = r'C:\data'
    inst_connections = [('k', 'Keithley2600', 'GPIB0::27::INSTR'),]

elif hostname == 'pciwe34':
    # Mark II
    # This computer and whole set up is a massive irredeemable piece of shit
    # computer crashes when you try to access the data drive
    # Data drive gets mounted on different letters for some reason
    # Therefore I will use the operating system drive..
    # datafolder = r'G:\Messdaten\hennen'
    datafolder = r'C:\Messdaten\hennen'
    inst_connections = [('et', 'Eurotherm2408'),
                        ('k', 'Keithley2600', 'GPIB0::27::INSTR')]

elif hostname == 'CHMP2':
    datafolder = r'C:\data'
    inst_connections = [('ps', 'Picoscope'),
                        ('rigol', 'RigolDG5000', 'USB0::0x1AB1::0x0640::DG5T161750020::INSTR'),
                        ('p', 'UF2000Prober', 'GPIB0::5::INSTR')]

elif username == 'alexgar':
    munoz = '/Users/alexgar/sciebo/munoz/'
    datafolder = os.path.join(munoz, 'ivdata')
    db_path = os.path.join(munoz, 'Metadata/munoz_database.db')
    logging_file = os.path.join(munoz, 'ivtools_logging.log')
    logging_prints = {
        'instruments': {'all': None, 'DEBUG': True, 'INFO': True, 'WARNING': True, 'ERROR': True, 'CRITICAL': True},
        'io':          {'all': None, 'DEBUG': True, 'INFO': True, 'WARNING': True, 'ERROR': True, 'CRITICAL': True},
        'plots':       {'all': None, 'DEBUG': True, 'INFO': True, 'WARNING': True, 'ERROR': True, 'CRITICAL': True},
        'analyze':     {'all': None, 'DEBUG': True, 'INFO': True, 'WARNING': True, 'ERROR': True, 'CRITICAL': True},
        'measure':     {'all': None, 'DEBUG': True, 'INFO': True, 'WARNING': True, 'ERROR': True, 'CRITICAL': True},
        'interactive': {'all': None, 'DEBUG': True, 'INFO': True, 'WARNING': True, 'ERROR': True, 'CRITICAL': True}
    }

else:
    print(f'No Hostname specific settings found for {hostname}.  Using defaults.')<|MERGE_RESOLUTION|>--- conflicted
+++ resolved
@@ -166,18 +166,11 @@
 elif hostname in ('pciwe38', 'iwe21407'):
     # Moritz computer
     datafolder = r'C:\Messdaten'
-<<<<<<< HEAD
     inst_connections =  [('k', 'Keithley2600', 'GPIB0::27::INSTR'),
     ('ttx', 'TektronixDPO73304D' ,'GPIB0::1::INSTR'),
-    ('sympuls', 'Sympuls' ,'ASRL3::INSTR')]
+    ('sympuls', 'Sympuls' ,'ASRL3::INSTR'),
+    ('sympulsPG30', 'SympulsPG30','ASRL5::INSTR')]
    # ('pg100', 'PG100' ,'ASRL3::INSTR')]
-=======
-    inst_connections =  [('k', instruments.Keithley2600, 'GPIB0::27::INSTR'),
-    ('ttx', instruments.TektronixDPO73304D ,'GPIB0::1::INSTR'),
-    ('sympuls', instruments.Sympuls ,'ASRL3::INSTR'),
-    ('sympulsPG30', instruments.SympulsPG30,'ASRL5::INSTR')]
-   # ('pg100', instruments.PG100 ,'ASRL3::IsNSTR')]
->>>>>>> 10107556
 
 elif hostname == 'pcluebben2':
     datafolder = r'C:\data'
