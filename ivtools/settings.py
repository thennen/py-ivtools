--- conflicted
+++ resolved
@@ -98,11 +98,7 @@
 ######## May override the above settings ########
 #################################################
 
-<<<<<<< HEAD
 if hostname in ('pciwe46', 'iwe21705'):
-=======
-if hostname == 'iwe21705':
->>>>>>> 3a177240
     db_path = 'D:\metadata.db'
     if username == 'hennen':
         autocommit = True
