--- conflicted
+++ resolved
@@ -1,5 +1,6 @@
 import hashlib
 import itertools
+import json
 import logging
 import os
 import time
@@ -79,12 +80,8 @@
     There is a PowerPoint with documentation of some bugs at:
     'X:\emrl\Pool\Bulletin\Handbücher.Docs\TS_Memory_Tester\teo_bugs.pptm'
 
-<<<<<<< HEAD
-    TODO: The maximum waveform length is not being reached because of lack of ReRAM on PC, we currently have 64GB
-=======
     TODO: The maximum waveform length is not constant and much smaller than expected, memory is not being wiped
      properly?
->>>>>>> da55ce34
 
     TODO: Waveform reproducibility bug. Documented on powerpoint.
 
@@ -107,11 +104,14 @@
           1. on first initialization (Dispatch('TSX_HMan'))
           2. if you disconnect USB and plug it back in
 
-    TODO: some basic gate where I wanted to capture half of the waveform did not work
-
     '''
 
     def __init__(self):
+
+        class dotdict(dict):
+            __getattr__ = dict.__getitem__
+            __setattr__ = dict.__setitem__
+
 
         '''
         This will do software/hardware initialization and set HFV output voltage to zero
@@ -123,111 +123,64 @@
         !!!!!!!!!!!!!!!!!!!!!!!!!!!!!!!!!!!!!!!!!!!!!!!!!!!!!!!!
         '''
 
-        '''
-        Connection steps:
-        1. Look for previous connections on ivtools.instrument_states dictionary.
-        2. If there is a previous connection, check if it is still available.
-        3. If not, connect.
-        '''
-
-        statename = self.__class__.__name__
-        if statename not in ivtools.instrument_states:
-            ivtools.instrument_states[statename] = {}
-            self.__dict__ = ivtools.instrument_states[statename]
-            self.connect()
+        self.base = TeoBase()
+
+        self.memoryleft = self.base.AWG_WaveformManager.GetFreeMemory()
+
+        # Assign properties that do not change, like max/min values
+        # so that we don't keep polling the instrument for fixed values
+
+        self.constants = dotdict()
+        self.constants.idn = self.idn()
+        self.constants.maxLFVoltage = self.base.LF_Voltage.GetMaxValue()
+        self.constants.minLFVoltage = self.base.LF_Voltage.GetMinValue()
+        # self.constants.max_HFgain = HF_Gain.GetMaxValue() # 10
+        # self.constants.min_HFgain = HF_Gain.GetMinValue() # -8
+        # self.constants.max_LFgain = LF_Measurement.LF_Gain.GetMaxValue() # 0?
+        # self.constants.min_LFgain = LF_Measurement.LF_Gain.GetMinValue() # also 0?
+        self.constants.AWG_memory = self.base.AWG_WaveformManager.GetTotalMemory()
+
+        if os.path.isfile(ivtools.settings.teo_calibration_file):
+            self.calibration = pd.read_pickle(ivtools.settings.teo_calibration_file)
         else:
-            self.__dict__ = ivtools.instrument_states[statename]
-            if not self.connected():
-                self.connect()
+            log.warning('Calibration file not found!')
+            self.calibration = None
+
+        # if you have the J29 jumper, HFI impedance is 50 ohm, otherwise 100 ohm
+        self.J29 = True
+
+        # TODO: Do we need a setting for the LF internal/external jumpers? Probably not.
+
+        # set the power line frequency for averaging over integer cycles
+        self.PLF = 50
+
+        ## Teo says this powers up round board, but the LEDS are already on by the time we call it.
+        # it appears to be fine to call it multiple times;
+        # everything still works, and I didn't see any disturbances on the HFV output
+        # TODO: what state do we exactly start up in the first time this is called?
+        # seems the HF mode LED is on, but I don't see the internal pulses on HFV,
+        # So I think it starts in some undefined mode
+        # subsequent calls seem to stay in whatever mode it was in before,
+        # even if we lost the python-TSX_DM connection for some reason
+        self.base.DeviceControl.StartDevice()
+        # This command sets the idle level for HF mode
+        self.base.LF_Voltage.SetValue(0)
+        #self.HF_mode()
+
+        # Store the same waveform/trigger data that gets uploaded to the board/TSX_DM process
+        # TODO: somehow prevent this from taking too much memory
+        #       should always reflect the state of the teo board
+        #self.waveforms = {}
+        self.waveforms = self.download_all_wfms()
+        # Store the name of the last played waveform
+        self.last_waveform = None
+        self.last_gain = None
+        self.last_nshots = None
+
+        log.info('TEO connection successful: ' + self.constants.idn)
 
 
     ################################################################################
-
-    def idn(self):
-        # Get and print some information from the board
-        DevName = self.base.DeviceID.GetDeviceName()
-        DevRevMajor = self.base.DeviceID.GetDeviceMajorRevision()
-        DevRevMinor = self.base.DeviceID.GetDeviceMinorRevision()
-        DevSN = self.base.DeviceID.GetDeviceSerialNumber()
-        return f'TEO: Name={DevName} SN={DevSN} Rev={DevRevMajor}.{DevRevMinor}'
-
-    def kill_TSX(self):
-        # /F tells taskkill we aren't Fing around here
-        os.system("taskkill /F /im TSX_HardwareManager.exe")
-        os.system("taskkill /F /im TSX_DM.exe")
-
-    def restart_TSX(self):
-        self.kill_TSX()
-        self.connect()
-
-    def connect(self):
-
-        class dotdict(dict):
-            __getattr__ = dict.__getitem__
-            __setattr__ = dict.__setitem__
-
-        self.base = TeoBase()
-        if self.base.conn is True:
-
-            self.memoryleft = self.base.AWG_WaveformManager.GetFreeMemory()
-
-            # Assign properties that do not change, like max/min values
-            # so that we don't keep polling the instrument for fixed values
-
-            self.constants = dotdict()
-            self.constants.idn = self.idn()
-            self.constants.maxLFVoltage = self.base.LF_Voltage.GetMaxValue()
-            self.constants.minLFVoltage = self.base.LF_Voltage.GetMinValue()
-            # self.constants.max_HFgain = HF_Gain.GetMaxValue() # 10
-            # self.constants.min_HFgain = HF_Gain.GetMinValue() # -8
-            # self.constants.max_LFgain = LF_Measurement.LF_Gain.GetMaxValue() # 0?
-            # self.constants.min_LFgain = LF_Measurement.LF_Gain.GetMinValue() # also 0?
-            self.constants.AWG_memory = self.base.AWG_WaveformManager.GetTotalMemory()
-
-            if os.path.isfile(ivtools.settings.teo_calibration_file):
-                self.calibration = pd.read_pickle(ivtools.settings.teo_calibration_file)
-            else:
-                log.warning('Calibration file not found!')
-                self.calibration = None
-
-            # if you have the J29 jumper, HFI impedance is 50 ohm, otherwise 100 ohm
-            self.J29 = True
-
-            # TODO: Do we need a setting for the LF internal/external jumpers? Probably not.
-
-            # set the power line frequency for averaging over integer cycles
-            self.PLF = 50
-
-            ## Teo says this powers up round board, but the LEDS are already on by the time we call it.
-            # it appears to be fine to call it multiple times;
-            # everything still works, and I didn't see any disturbances on the HFV output
-            # TODO: what state do we exactly start up in the first time this is called?
-            # seems the HF mode LED is on, but I don't see the internal pulses on HFV,
-            # So I think it starts in some undefined mode
-            # subsequent calls seem to stay in whatever mode it was in before,
-            # even if we lost the python-TSX_DM connection for some reason
-            self.base.DeviceControl.StartDevice()
-            # This command sets the idle level for HF mode
-            self.base.LF_Voltage.SetValue(0)
-            # self.HF_mode()
-
-            # Store the same waveform/trigger data that gets uploaded to the board/TSX_DM process
-            # TODO: somehow prevent this from taking too much memory
-            #       should always reflect the state of the teo board
-            # self.waveforms = {}
-            self.waveforms = self.download_all_wfms()  # This is taking long
-            # Store the name of the last played waveform
-            self.last_waveform = None
-            self.last_gain = None
-            self.last_nshots = None
-
-            log.info('TEO connection successful: ' + self.constants.idn)
-            self.conn = True
-
-        else:
-            self.conn = False
-
-        return self.conn
 
     def connected(self):
         if not hasattr(self, 'conn'):
@@ -241,6 +194,22 @@
 
         return self.conn
 
+    def idn(self):
+        # Get and print some information from the board
+        DevName = self.base.DeviceID.GetDeviceName()
+        DevRevMajor = self.base.DeviceID.GetDeviceMajorRevision()
+        DevRevMinor = self.base.DeviceID.GetDeviceMinorRevision()
+        DevSN = self.base.DeviceID.GetDeviceSerialNumber()
+        return f'TEO: Name={DevName} SN={DevSN} Rev={DevRevMajor}.{DevRevMinor}'
+
+    def kill_TSX(self):
+        # /F tells taskkill we aren't Fing around here
+        os.system("taskkill /F /im TSX_HardwareManager.exe")
+        os.system("taskkill /F /im TSX_DM.exe")
+
+    def restart_TSX(self):
+        self.kill_TSX()
+        self.__init__()
 
     def close(self):
         self.base.DeviceControl.StopDevice()
@@ -261,7 +230,7 @@
         '''
         # First argument (0) does nothing?
         # So does second argument apparently
-        external = True
+        external = False
         self.base.HF_Measurement.SetHF_Mode(0, external)
 
     @staticmethod
@@ -350,9 +319,6 @@
             sweeps.append(sweep)
 
         wfm = np.concatenate(sweeps)
-
-        log.info(f"Waveform duration: {len(wfm)/teo_freq} s\n"
-                 f"Waveform samples: {len(wfm)}")
 
         return wfm
 
