import numpy as np
import itertools
import time
import win32com.client
from win32com.client import CastTo, WithEvents, Dispatch
from pythoncom import com_error
import hashlib
import logging
from numbers import Number
log = logging.getLogger('instruments')

class TeoSystem(object):
    '''
    Class for control of Teo Systems Memory Tester
    TEO: Name=TS_MemoryTester SN=201428 Rev=2.4

    TODO: put specs and basic explanation of what the system does here
    fixed 500 MSamples/s sample rate for internal AWG and ADCs
    +-10V output voltage amplitude, with 14 bit resolution (~5 mV), 50 ohm output
    rise/fall time < 1 ns
    ADC has 12 bit resolution
    ADC memory is 256 MSamples per channel
    ADC bandwidth is about 200 MHz

    COM objects directly exposed:
    DriverID
    DeviceID
    DeviceControl
    LF_Measurement
    HF_Measurement
    HF_Gain
    AWG_WaveformManager

    Brings some of the most used methods that are inconveniently deep
    in the object tree to the top level and gives them shorter names

    Most of the functions I add start with a lowercase letter.
    All of TEOs functions are CapitalCamelCased, sometimes with underscores.

    Adds content-addressability of waveforms for effortless replay

    Seems to handle re-initialization just fine.
    You can make two instances and they will both work


    # TODO: does the class need to store any internal state?  should we make it BORG?

    # TODO: write high level methods (e.g. pulse_and_capture..)

    # TODO: only voltage amplitude is used for the hash, maybe we should hash the triggers as well

    # TODO: how can we be aware of the TEO memory state?  do we care?

    # TODO: TEO remembers waveforms that you upload by name
            this is to minimize unecessary data transfer, which takes time
            we should also have this class remember the waveforms in a similar way (done)
            would be useful then to also have a method that synchronizes the memories

    # TODO: methods to read the waveforms back that are already on TEO memory? (done)
            but is there a way to read the triggers back?

    # TODO: figure out what the gain really does and document it
            at what voltage does the ADC saturate vs gain?

    # TODO: do all the commands work regardless of which mode we are in? e.g. waveform upload, gain setting

    # TODO: what happens when we send commands while the board is busy?

    # TODO: my understanding is that there is an idle voltage level set by
            LF_Measurement.LF_Voltage.SetValue(DClevel)
            is this always applied when a waveform is not playing? (yes)
            does that mean the instrument switches into LF mode when a waveform is not playing? (no)

    # TODO: there are apparently restrictions on what size samples you should send to the AWG
            there's a chunk size or something. e.g. 1024 plays fine but anything below that seems broken
            we need code that pads arrays that don't conform to the right chunk size
            Teo said that they need to be padded to a multiple of 2048
            but that his software/firmware is supposed to do it for you
            but there are bugs (try very short waveforms)

    # TODO: could wrap some of the functions only for the purpose of giving them signatures, docstrings,
            default arguments.

    # TODO: should we hide the entire COM interface in a container?  like
            self.com.DeviceControl, self.com.LF_Measurement etc
            then on the top level we have mostly stuff that we have defined that has docstrings and
            so on, but we can still access the com interface if needed.

            downside is that when we ask for support our code will be unrecognizable to Teo.
            therefore:
    # TODO: should we have some kind of a debug mode that prints out all the COM calls?


    # TODO: since there seem to be a lot of situations that cause the output to go to the negative rail
            and blow up your device, document them here
            seems to be whenever TSX_DM.exe connects to the system
            1. on first initialization (Dispatch('TSX_HMan'))
            2. if you disconnect USB and plug it back in

    # TODO: should we store a calibration to remove the offsets? monitor has a big offset and for
            the other channel it depends a bit on the gain setting.

    '''

    def __init__(self):
        '''
        This will do software/hardware initialization and set HFV output voltage to zero
        requires TEO software package and drivers to be installed on the PC

        !!!!!!!!!!!!!!!!!!!!!!!!!!!!!!!!!!!!!!!!!!!!!!!!!!!!!!!!
        Make sure there is no DUT connected when you initialize!
        HFV output goes to the negative rail!
        !!!!!!!!!!!!!!!!!!!!!!!!!!!!!!!!!!!!!!!!!!!!!!!!!!!!!!!!
        '''
        try:
            # Launches programs for software interface to TEO board
            # TSX_DM.exe is the process we communicate with to send commands to the board
            # TSX_HardwareManager.exe is a gui that sits in the tray area that displays whether
            # a board is connected.  it communicates with TSX_DM.exe and does not seem to be needed
            # for the python code to function.
            # First time it runs:
            #   Takes a few seconds to start
            #   round board gets power and HFV output goes to the negative rail!!!
            # subsequent runs also work and seem not to produce anything bad on the output
            HMan = Dispatch('TSX_HMan')
        except com_error as e:
            # TODO make sure this is necessarily the meaning of this error
            raise type(e)(str(e) +
                          ' TEO software not installed?').with_traceback(sys.exc_info()[2])

        # Asks the program for a device called MEMORY_TESTER
        MemTester = HMan.GetSystem('MEMORY_TESTER')
        if MemTester is None:
            raise Exception('Teo software cannot locate a connected memory tester. Check USB connection.')

        # Access a bunch of classes used to control the TEO board.
        # The contained methods/attributes appear in tab completion, but the contained classes do not
        DriverID =            TeoSystem.CastTo('ITS_DriverIdentity'     , MemTester)
        DeviceID =            TeoSystem.CastTo('ITS_DeviceIdentity'     , DriverID)
        DeviceControl =       TeoSystem.CastTo('ITS_DeviceControl'      , DriverID)
        LF_Measurement =      TeoSystem.CastTo('ITS_LF_Measurement'     , DriverID)
        #LF_Voltage =          LF_Measurement.LF_Voltage # ?
        HF_Measurement =      TeoSystem.CastTo('ITS_HF_Measurement'     , DriverID)
        # Is this different from HF_Gain = HF_Measurement.HF_Gain?
        # TODO: why can't we see e.g. HF_Measurement.HF_Gain in tab completion?
        HF_Gain =             TeoSystem.CastTo('ITS_DAC_Control'        , HF_Measurement.HF_Gain)
        AWG_WaveformManager = TeoSystem.CastTo('ITS_AWG_WaveformManager', HF_Measurement.WaveformManager)

        # Assign com methods/attributes to the instance
        self.HMan = HMan
        self.MemTester = MemTester
        self.DriverID = DriverID
        self.DeviceID = DeviceID
        self.DeviceControl = DeviceControl
        self.LF_Measurement = LF_Measurement
        self.HF_Measurement = HF_Measurement
        self.HF_Gain = HF_Gain
        self.AWG_WaveformManager = AWG_WaveformManager

        # TODO: Break the hierarchy for some functions?
        self.GetFreeMemory = AWG_WaveformManager.GetFreeMemory
        self.StopDevice = DeviceControl.StopDevice


        # TODO: assign properties that do not change, like max/min values
        #       so that we don't keep polling the instrument for fixed values

        # Store them in this dumb container so they don't clutter everything
        class dotdict(dict):
            __getattr__ = dict.__getitem__
            __setattr__ = dict.__setitem__
        self.constats = dotdict()
        self.constants = type('constants', (), {})
        self.constants.idn = self.idn()
        self.constants.max_LF_Voltage = self.LF_Measurement.LF_Voltage.GetMaxValue()
        self.constants.min_LF_Voltage = self.LF_Measurement.LF_Voltage.GetMaxValue()
        self.constants.max_HFgain = self.HF_Gain.GetMaxValue() # 10
        self.constants.min_HFgain = self.HF_Gain.GetMinValue() # -8
        self.constants.max_LFgain = self.LF_Measurement.LF_Gain.GetMaxValue() # 0?
        self.constants.min_LFgain = self.LF_Measurement.LF_Gain.GetMinValue() # also 0?
        self.constants.AWG_memory = self.AWG_WaveformManager.GetTotalMemory()

        # if you have the jumper, HFI impedance is 50 ohm, otherwise 100 ohm
        self.J29 = True

        # set the power line frequency for averaging over integer cycles
        self.PLF = 50

        # Store the same waveform/trigger data that gets uploaded to the board
        # TODO: somehow prevent this from taking too much memory
        #       should always reflect the state of the teo board
        self.waveforms = {}
        # Store the name of the last waveform output
        self.last_waveform = None
        # and gain used
        self.last_gain = None


        # Teo says this powers up round board, but the LEDS are already on by the time we call it.
        # it appears to be fine to call it multiple times:
        # everything still works, and I didn't see any disturbances on the HFV output

        # TODO: what state do we exactly start up in the first time this is called?
        # it seems to start up in HF mode, but I don't see the internal pulses on HFV,
        # so maybe it starts up in external mode (probably not!)
        # subsequent calls seem to stay in whatever mode it was in before,
        # even if we lost the python-TSX_DM connection for some reason
        DeviceControl.StartDevice()
        # This is output even on HF mode, when the waveform isn't playing!
        LF_Measurement.LF_Voltage.SetValue(0)
        #self.HF_mode(external=False)


    ###### Direct wrappers for adding python function signatures and docstrings ####

    def StopDevice(self):
        '''
        Lights should turn off on the round board and HFV output probably floats.
        Controller board remains on.
        '''
        self.DeviceControl.StopDevice()

    # TODO add more


    ################################################################################

    @staticmethod
    def CastTo(name, to):
        # CastTo that clearly lets you know something isn't working right with the software setup
        try:
            result = win32com.client.CastTo(to, name)
        except Exception as E:
            raise Exception(f'Teo software connection failed! CastTo({name}, {to})')
            #print(f'CastTo({name}, {to}) has failed')
            #print(E)
        if result is None:
            raise Exception(f'Teo software connection failed! CastTo({name}, {to})')
        return result


    def idn(self):
        # Get and print some information from the board
        DevName = self.DeviceID.GetDeviceName()
        DevRevMajor = self.DeviceID.GetDeviceMajorRevision()
        DevRevMinor = self.DeviceID.GetDeviceMinorRevision()
        DevSN = self.DeviceID.GetDeviceSerialNumber()
        return f'TEO: Name={DevName} SN={DevSN} Rev={DevRevMajor}.{DevRevMinor}'


    def print_function_names(self):
        '''
        Because there's no manual yet
        TODO: find out if we can discover the class names
        '''
        top_level_classes = ['DeviceID', 'DeviceControl', 'LF_Measurement', 'HF_Measurement']

        for tlc in top_level_classes:
            print(tlc)
            c = getattr(self, tlc)
            for node in dir(c):
                if not node.startswith('_'):
                    print(f'\t{node}')


    ##################################### HF mode #############################################

    def HF_mode(self):
        '''
        Call to turn on HF mode

        Previous revision had internal/external mode for switching between internal and external AWG
        this revision has HF AWG input J8, but it is controlled manually by switch SW1!
        following revisions remove AWG input entirely!

        TODO: I guess this means the external scope outputs are always working
              verify this and make a note
        '''
        # First argument (0) does nothing?
        # So does second argument apparently
        external = False
        self.HF_Measurement.SetHF_Mode(0, external)

    @staticmethod
    def hash_array(array):
        '''
        If you don't want to explicitly name the arrays, you can hash them and use that as the name
        then everything is content-addressable
        sha1 is ~fast and there's no security concern obviously
        time for a random float64 array of length 2^28 = 256M is about 2 seconds
        you should just name the arrays if you have really long ones.
        '''
        if len(array) > 2**26:
            log.warning('Consider manually defining names for long waveforms, '
                        'as hashing them can take a long time.')
        return hashlib.sha1(array).hexdigest()
        #return hashlib.md5(array).hexdigest()
        # There is also this?
        # hash(array.tostring())


    @staticmethod
    def interp_wfm(wfm, t):
        '''
        Interpolate waveform for the fixed 500 MHz sample rate
        return wfm compatible with Teo AWG

        wfm can be an array or a function of time
        e.g. lambda t: np.sin(ωt)

        if t is a number, assume it is the desired duration and assume equally spaced samples
        t may also be an increasing, arbitrarily spaced time array
        '''

        max_t = np.max(t)
        if max_t > 0.5: # <-- might not be precisely the limit!
            raise Exception('Waveform duration is too long for TEO memory.')

        # Teo compatible time array
        nsamples = int(round(500e6 * max_t))
        new_t = np.linspace(0, nsamples/500e6, nsamples)

        if isinstance(t, Number):
            if hasattr(wfm, '__call__'):
                # assume wfm is a function of t
                return wfm(new_t)
            else:
                t = np.linspace(0, t, len(wfm))

        return np.interp(new_t, t, wfm)


    # TODO: define some standard waveforms that use 500 Msample/second
    # e.g. pulse trains
    @staticmethod
    def sine(freq=1e5, amp=1):
        ''' One cycle of a sine wave '''
        nsamples = int(round(500e6/freq))
        x = np.linspace(0, 2*np.pi, nsamples)
        return amp * np.sin(x)

    @staticmethod
    def tri():
        pass

    @staticmethod
    def pulse_train(amps, pulsedur, timebetween):
        pass


    def gain(self, step=None):
        '''
        Unit is "steps" and each step corresponds to 6dB (2x)
        step: int 0-3
        if step is None, return the current step setting
        TODO: find out which current saturates the input for each gain step
              and document it here!
        '''
        # Note: Do not use HF_gain.Get/SetValue
        #       somehow this is a register that is split into two "step"
        #       values for HF and LF gain.
        #       these seem like details that should have been hidden from the API

        if step is None:
            return self.HF_Gain.GetStep()

        if step > 3:
            log.warning('Requested TEO gain is too high')
            step = 3
        if step < 0:
            log.warning('Requested TEO gain is too low')
            step = 0

        self.HF_Gain.SetStep(step)

    def _LFgain(self, LFgain=None):
        '''
        Apparently there is a gain setting for LF as well
        Need to hear from TEO how this is supposed to be used

        GetMinValue and GetMaxValue both return 0
        so I have a feeling this is not used
        '''
        return self.LF_Measurement.LF_Gain.GetValue()


    def _pad_wfms(self, varray, trig1, trig2):
        '''
        Make sure the number of samples in the waveform is compatible with the system
        pad with the standby offset value (usually zero volts)
        TODO: find out what the real limitation on sample size is
              TEO said it has to be a multiple of 2048
              and that his software should take care of it correctly
              but as of 2020-08-13, this is false
        '''
        lenv = len(varray)
        chunksize = 2**11
        npad = chunksize - len(varray) % chunksize
        if npad != 0:
            Vstandby = self.LF_Measurement.LF_Voltage.GetValue()
            # resolution is not below 1 mV, and LF_Voltage returns some strange numbers
            Vstandby = np.round(Vstandby, 3)
            varray = np.concatenate((varray, np.repeat(Vstandby, npad)))
            # Maybe the trigs should be padded with False istead?
            trig1 = np.concatenate((trig1, np.repeat(trig1[-1], npad)))
            trig2 = np.concatenate((trig2, np.repeat(trig2[-2], npad)))

        return varray, trig1, trig2


    def upload_wfm(self, varray, name=None, trig1=None, trig2=None):
        '''
        Add waveform and associated trigger arrays to TEO memory

        Fixed 500 MHz sample rate
        Min # of samples is 2¹¹ = 2048, max is supposed to be 2²⁸ = 268,435,456
        so durations between 4.096 μs and 536.8 ms
        # TODO test maximum size

        trig1 defines where we will get internal ADC readings on both channels (Vmonitor, current)

        Both triggers are synchronous digital signals accessible on controller board
        scope points TRIG1 and TRIG2.  Use for synchronizing external instruments.

        Waveforms remain in memory even if round board is turned off, but they are lost if
        controller board loses power

        if you reuse a waveform name, the previous waveform with that name gets overwritten

        TODO: what datatype are the triggers supposed to be?  bool?
              does it work if we try to upload ints?
              or do we need to be sure to cast to bool

        TODO: is there a limit to the NUMBER of waveforms that can be stored?
        TODO: is there a limit on the length of a waveforms name?
        '''
        if trig1 is None:
            trig1 = np.ones(len(varray), dtype=bool)

        if trig2 is None:
            trig2 = np.ones(len(varray), dtype=bool)

        if name is None:
            name = self.hash_array(varray)
            # TODO: could ask if this hash is already in memory, then don't bother to upload again
            #       but make sure the triggers are also hashed in that case
            #name = self.hash_array(np.concatenate((varray, trig1, trig2))


        wf = self.AWG_WaveformManager.CreateWaveform(name)

        varray, trig1, trig2 = self._pad_wfms(varray, trig1, trig2)

        wf.AddSamples(varray, trig1, trig2)

        # this is where you would also write all the information to the class instance
        # and hope that you don't ever get a memory overflow...
        # TODO: prevent memory overflow.
        self.waveforms[name] = (varray, trig1, trig2)


    def download_wfm(self, name):
        '''
        Read the waveform back from TEO memory
        TODO: determine if trigger arrays can also be read back
        '''
        wfm = self.AWG_WaveformManager.GetWaveform(name)
        # I don't know of a way to read back the trigger arrays
        #wfm.All_ADC_Gates() # tested and this is not trigger1
        #wfm.All_BER_Gates() # and this is not trigger2
        return np.array(wfm.AllSamples())


    def output_wfm(self, wfm, n=1, trig1=None, trig2=None):
        '''
        Output waveform by name or by values
        in internal mode, this automatically captures on both channels (where trig1 = True)

        wfm -- name of wfm or np.array of waveform voltages
        n   -- number of consecutive shots of the waveform to output

        careful if using automatic names, right now we only hash the wfm, not the triggers
        so if you try to change the triggers but not the wfm, they will not update
        '''
        if type(wfm) is str:
            name = wfm
        else:
            name = self.hash_array(wfm)

        # Returns False if there is no waveform with that name
        success = self.AWG_WaveformManager.Run(name, n)
        if not success:
            if type(wfm) in (np.ndarray, list, tuple):
                # Upload the waveform and try again
                self.upload_wfm(wfm, name=name, trig1=trig1, trig2=trig2)
                success = self.AWG_WaveformManager.Run(name, n)

        if success:
            self.last_waveform = name
            self.last_gain = self.gain()

        return success


    def get_data(self):
        '''
        Get the data for both ADC channels for the last capture
        returns a dict of information

        Gain setting is factored in already -- gain gets divided out

        # TODO: align data?  we want arrays of the same length, even if the triggers are not always on
        # TODO: return the programmed array?  but don't want to read it from TEO memory every time
        # TODO: what units does Vreturn come back with? something strange.
        # TODO: should we convert to current or not? needs the input impedance, which can change for some reason (self.J29)
        '''

        # We only get waveform samples where trigger is True, so these could be shorter than wfm
        # Vmonitor waveform
        wf00 = self.AWG_WaveformManager.GetLastResult(0)
        # Iout waveform
        wf01 = self.AWG_WaveformManager.GetLastResult(1)

        if wf00.IsSaturated():
            # I don't think this will ever happen
            print('TEO channel 0 is saturated!')
        if wf01.IsSaturated():
            print('TEO channel 1 is saturated!')

        Vmonitor = wf00.GetWaveformDataArray()
        Vreturn = wf01.GetWaveformDataArray()

        sample_rate = wf00.GetWaveformSamplingRate()

        # TODO somehow add the programmed waveform name/values and gain value that was used
        #      if the board has no provision for this, we will use values stored in the class instance
        #      kind of implemented already below

        # last_waveform should always be there, but maybe you reset the instance state but wfm was still in teo memory..
        # if we go BORG this will be less likely to happen
        if self.last_waveform in self.waveforms:
            prog_wfm, trig1, trig2 = self.waveforms[self.last_waveform]
        else:
            prog_wfm = trig1 = trig2 = None

        # TODO: maybe change name to gain_step or something since the unit is not in db or anything
        gain = self.last_gain

        # TODO: time? sample rate is fixed, but not all samples are necessarily captured
        #       requires knowledge of the trigger waveforms, which we don't want to read from TEO memory
        #       because that would take a lot of time (and there might not be a way to do it)
        #       it would technically be enough to just store the inital value of trigger and the
        #       locations of the transitions, which would be a compression in many cases
        #
        #       we could also think about splitting the arrays where there are gaps in the capturing

        t = np.arange(len(Vmonitor))/sample_rate

        # TODO: for some reason we can get one or two 0s at the end of the measured waveforms
        #       this makes them longer than the programmed waveform, or longer than the number
        #       of Trues in trigger1.  troubleshoot this problem.

        # TODO: should we compress the trigger signals? they could be up to 64 MB each. do we need to output the triggers?

        # Very approximate conversion to current
        # TODO: calibrate this better and use self.J29 to divide by either 50 or 100
        I = Vreturn * 1.988e-5

<<<<<<< HEAD
        # TODO: This can return a really huge data structure.
        #       we might need an option to return something more minimal if we want to use long waveforms
        #       could also convert to float32, or somehow read in the ADC values themselves to save space
        return dict(V0=np.array(Vmonitor), V1=np.array(Vreturn), idn=self.idn, sample_rate=sample_rate, t=t,
=======
        return dict(V0=np.array(Vmonitor), V1=np.array(Vreturn), idn=self.constants.idn, sample_rate=sample_rate, t=t,
>>>>>>> d923ef2c
                    wfm=prog_wfm, gain=gain, I=I)


    def align_data(self, wfm, trig1, trig2, ch1, ch2):
        # Align measured waveforms with programmed waveform array
        # for the case where the triggers are not all True
        pass


    @staticmethod
    def _compress_trigger(trigarray):
        '''
        The trigger arrays are equal in length to the main waveform
        but probably have far fewer transitions (maybe just one or two!)
        convert the data into the transitions?

        this won't always compress
        "compressed" takes at least 32 bits per index
        but only 1 bit per raw waveform sample
        so a notable case of non-compression would be if the trigger is used to
        downsample with a factor less than 32
        in this case you would could use a different compression..

        we would also we need to store the first value (0 or 1)
        to know the sign of the transitions
        so this can't return a simple uint32 array
        could use a int32 and store the positive transitions (0 -> 1)
        as positive ints and negative transitions (1 -> 0) as negative ints.

        maybe we don't need the negative transitions
        since sampling should always start on the positive transitions,
        and we know the duration by the number of samples that come back
        '''
        # all transitions
        diff = np.diff(trigarray, prepend=False)
        # positive transitions
        p = diff & trigarray
        # negative transitions
        # n = diff & ~trigarray
        return np.where(p)[0]
        #return np.int32(np.where(p)[0])
        # -np.int32(np.where(n)[0])


    def get_wfm_names(self):
        wfm_names = []
        for i in itertools.count():
            name = self.AWG_WaveformManager.GetWaveformName(i)
            if name == '':
                break
            else:
                wfm_names.append(name)
        return wfm_names


    ##################################### LF mode #############################################

    # Source meter mode
    # I believe you just set voltages and read currents in a software defined sequence
    # TODO: is there a sequence mode and is there any advantage to using it?
    # TODO: what is the output impedance in LF mode?  hope it's still 50 so we don't risk blowing up 50 ohm inputs
    # TODO: will we blow up the input if we have more than 4 uA? how careful should we be?
    # TODO: is the current range bipolar?

    def LF_mode(self, external=False):
        '''
        Switch to LF mode
        (HF LED should turn off)
        '''
        self.LF_Measurement.SetLF_Mode(0, external)

    def LF_voltage(self, value=None):
        '''
        Gets or sets the LF source voltage value

        Also seems to be the idle level for HF mode..
        also seems to NOT change the voltage level in LF mode.. ?

        TODO: check that we are in the possible output voltage range
        TODO: rename?  LF_Voltage is the name of a class within LF_Measurement
        '''
        if value is None:
            return self.LF_Measurement.LF_Voltage.GetValue()
        else:
            self.LF_Measurement.LF_Voltage.SetValue(value)

    def LF_current(self, NPLC=10):
        '''
        Reads the LF current

        specs say ADC is 24 bits, 4 uA range, 1pA resolution
        but in practice the noise is much higher than 1pA

        Not sure if this is the right way to do it!

        # TODO Verify below
        I THINK:
        the ADC has a sample rate of something like 31,248 Hz, but the buffer size is 8,000
        LF_MeasureCurrent(duration) returns all the samples it could store for that duration
        you can then average them.
        but it means we can't average longer than 256 ms in a single shot
        which is 12.8 PLCS for 50 Hz line freq

        '''
        if NPLC > .256 * self.PLF:
            print(f'I THINK the LFOutput buffer is too small for NPLC={NPLC}')

        duration = NPLC / self.PLF
        Iwfm = self.LF_Measurement.LF_MeasureCurrent(duration)
        if Iwfm.IsSaturated():
            print('TEO LFOutput is saturated!')
        I = Iwfm.GetWaveformDataArray()
        return np.mean(I)



    ##################################### Tests #############################################

    def pulse_and_capture(self, wfm):
        self.HF_mode(external=False)
        self.output_wfm(wfm)
        return self.get_data()

    def measure_leakage(self, Vvalues, avgtime):
        '''
        doesn't work, because LF_voltage doesn't set the voltage in LF mode..
        '''
        self.LF_mode(external=False)

        Vidle = self.LF_voltage()

        I = []
        for V in Vvalues:
            self.LF_voltage(V)
            time.sleep(.1)
            i = self.LF_current(avgtime)
            I.append(i)

        I = np.array(I)

        # Go back to the idle level
        self.LF_voltage(Vidle)

        return dict(I=I, V=Vvalues)<|MERGE_RESOLUTION|>--- conflicted
+++ resolved
@@ -566,14 +566,10 @@
         # TODO: calibrate this better and use self.J29 to divide by either 50 or 100
         I = Vreturn * 1.988e-5
 
-<<<<<<< HEAD
         # TODO: This can return a really huge data structure.
         #       we might need an option to return something more minimal if we want to use long waveforms
         #       could also convert to float32, or somehow read in the ADC values themselves to save space
         return dict(V0=np.array(Vmonitor), V1=np.array(Vreturn), idn=self.idn, sample_rate=sample_rate, t=t,
-=======
-        return dict(V0=np.array(Vmonitor), V1=np.array(Vreturn), idn=self.constants.idn, sample_rate=sample_rate, t=t,
->>>>>>> d923ef2c
                     wfm=prog_wfm, gain=gain, I=I)
 
 
