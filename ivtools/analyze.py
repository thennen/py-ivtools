--- conflicted
+++ resolved
@@ -1475,46 +1475,6 @@
     return dataout
 
 
-<<<<<<< HEAD
-=======
-@ivfunc
-def subtract_offset(data, x='V', y='I', percentile=1, debug=False):
-    '''
-    Subtract an offset from y by looking at data points with small values of x
-
-    Possibilities for data selection:
-    1. Certain low percentile of x data? (fixed percentile or data dependent?)
-    2. Fixed number of datapoints nearest to x=0?
-    3. Values below a fixed threshold of abs(x)?
-    then:
-    4. Subtract the average of the selected y values
-    5. Do a linear fit to the selected x,y values and subtract the y intercept
-
-    4 is better than 5 in the case that you don't have symmetric data
-    '''
-    X = data[x]
-    lenX = len(X)
-    absX = np.abs(X)
-    Y = data[y]
-    ### Select datapoints close to x=0
-    # Need at least two datapoints, so change the percentile if necessary
-    percentile = max(percentile, 2*100/lenX)
-    p = np.percentile(absX, percentile)
-    mask = absX < p
-    line = np.polyfit(X[mask], Y[mask], 1)
-    slope, intercept = line
-    #log.analysis(intercept)
-    out = data.copy()
-    out['I'] = out['I'] - intercept
-    if debug:
-        plt.figure()
-        plt.scatter(X, Y)
-        plt.scatter(X[mask], Y[mask])
-        xfit = np.linspace(np.min(X), np.max(X), 10)
-        plt.plot(xfit, np.polyval(line, xfit))
-    return out
-
->>>>>>> 31cf312c
 def insert(data, key, vals):
     '''
     Insert key:values into list of dicts
