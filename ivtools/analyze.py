--- conflicted
+++ resolved
@@ -1305,19 +1305,11 @@
         if y in data['units']:
             Iunit = data['units'][y]
             if Iunit == 'A':
-<<<<<<< HEAD
-                return 1/poly[0]
-            elif Iunit == '$\mu$A':
-                return 1/(poly[0] * 1e6)
-            elif Iunit == 'mA':
-                return 1/(poly[0] * 1e3)
-=======
                 return R
             elif Iunit == '$\mu$A':
                 return R * 1e6
             elif Iunit == 'mA':
                 return R * 1e3
->>>>>>> 663eca2e
             else:
                 log.error('Did not understand current unit!')
     return R
