""" Functions for making plots with IV data """

import matplotlib.pyplot as plt
import numpy as np
from dotdict import dotdict
import pandas as pd
from matplotlib.widgets import SpanSelector

def _plot_single_iv(iv, ax=None, x='V', y='I', maxsamples=100000, **kwargs):
    ''' Plot an array vs another array contained in iv object '''
    if ax is None:
        fig, ax = plt.subplots()

    if type(y) == str:
        Y = iv[y]
    else:
        Y = y
    l = len(Y)

    if x is None:
        X = np.arange(l)
    elif type(x) == str:
        X = iv[x]
    else:
        X = x
    if maxsamples is not None and maxsamples < l:
        # Down sample data
        step = int(l/maxsamples)
        X = X[np.arange(0, l, step)]
        Y = Y[np.arange(0, l, step)]

    # Try to name the axes according to metadata
    # Will error right now if you pass array as x or y
    if x == 'V': longnamex = 'Voltage'
    elif x is None:
        longnamex = 'Data Point'
    elif type(x) == str:
        longnamex = x
    if y == 'I': longnamey = 'Current'
    else: longnamey = y
    if 'longnames' in iv.keys():
        if x in iv['longnames'].keys():
            longnamex = iv['longnames'][x]
        if y in iv['longnames'].keys():
            longnamey = iv['longnames'][y]
    if x is None: unitx = '#'
    else: unitx = '?'
    unity = '?'
    if 'units' in iv.keys():
        if x in iv['units'].keys():
            unitx = iv['units'][x]
        if y in iv['units'].keys():
            unity = iv['units'][y]

    ax.set_xlabel('{} [{}]'.format(longnamex, unitx))
    ax.set_ylabel('{} [{}]'.format(longnamey, unity))

    return ax.plot(X, Y, **kwargs)[0]


def plotiv(data, x='V', y='I', c=None, ax=None, maxsamples=10000, cm='jet', **kwargs):
    '''
    IV loop plotting which can handle single or multiple loops.
    maxsamples : downsample to this number of data points if necessary
    kwargs passed through to ax.plot
    New figure is created if ax=None

    Maybe pass an arbitrary plotting function
    '''
    if ax is None:
        fig, ax = plt.subplots()

    dtype = type(data)

    if dtype in (np.ndarray, list, pd.DataFrame):
        # There are several loops
        # Pick colors
        # you can pass a list of colors, or a colormap
        if isinstance(cm, list):
            colors = cm
        else:
            if isinstance(cm, str):
                # Str refers to the name of a colormap
                cmap = plt.cm.get_cmap(cm)
            elif isinstance(cm, mpl.colors.LinearSegmentedColormap):
                cmap = cm
            if c is None:
                colors = [cmap(c) for c in np.linspace(0, 1, len(data))]
            elif type(c) is str:
                # color by the column given
                normc = (data[c] - np.min(data[c])) / (np.max(data[c]) - np.min(data[c]))
                colors = cmap(normc)
            else:
                # It's probably an array of values?  Map them to colors
                normc = (c - np.min(c)) / (np.max(c) - np.min(c))
                colors = cmap(normc)

        if dtype == pd.DataFrame:
            if x is None or hasattr(data.iloc[0][x], '__iter__'):
                # Plot x array vs y array.  x can be none, then it will just be data point number
                line = []
                for (row, iv), c in zip(data.iterrows(), colors):
                    kwargs.update(c=c)
                    line.append(_plot_single_iv(iv, ax=ax, x=x, y=y, maxsamples=maxsamples, **kwargs))
            else:
                line = plot(data[x], data[y], **kwargs)
                ax.set_xlabel(x)
                ax.set_ylabel(y)
        else:
            if x is None or hasattr(data[0][x], '__iter__'):
                line = []
                for iv, c in zip(data, colors):
                    kwargs.update(c=c)
                    line.append(_plot_single_iv(iv, ax=ax, x=x, y=y, maxsamples=maxsamples, **kwargs))
            else:
                # Probably referencing scalar values.
                # No tests to make sure both x and y scalar values for all loops.
                X = [d[x] for d in data]
                Y = [d[y] for d in data]
                line = ax.plot(X, Y, **kwargs)
                ax.set_xlabel(x)
                ax.set_ylabel(y)
    elif dtype in (dict, dotdict, pd.Series):
        # Just one IV
        line = _plot_single_iv(data, ax, x=x, y=y, maxsamples=maxsamples, **kwargs)
    else:
        print('plotiv did not understand the input datatype {}'.format(dtype))
        return

    return ax, line


def auto_title(data, keys=None, ax=None):
    '''
    Label an axis to identify the device.
    Quickly written, needs improvement
    '''
    if ax is None:
        ax = plt.gca()
    if keys is None:
        if type(data) is pd.DataFrame:
            meta = data.iloc[0]
        else:
            meta = data
        id = '{}_{}_{}_{}'.format(*list(meta[['dep_code','sample_number','module','device']]))
        layer = meta['layer_1']
        thickness = meta['thickness_1']
        width = meta['width_nm']
        title = '{}, {}, t={}nm, w={}nm'.format(id, layer, thickness, width)
    else:
        title = ', '.join(['{}:{}'.format(k, data[k]) for k in keys if k in data])

    ax.set_title(title)


def plot_R_states(data, v0=.1, v1=None, **kwargs):
    resist_states = resistance_states(data, v0, v1)
    resist1 = resist_states[0]
    resist2 = resist_states[1]
    if type(resist1) is pd.Series:
        cycle1 = resist1.index
        cycle2 = resist2.index
    else:
        cycle1 = cycle2 = len(resist1)

    fig, ax = plt.subplots()
    scatterargs = dict(s=10, alpha=.8, edgecolor='none')
    scatterargs.update(kwargs)
    ax.scatter(cycle1, resist1, c='royalblue', **scatterargs)
    ax.scatter(cycle2, resist2,  c='seagreen', **scatterargs)
    #ax.legend(['HRS', 'LRS'], loc=0)
    ax.set_xlabel('Cycle #')
    ax.set_ylabel('Resistance / $\\Omega$')


def plot_span(data=None, ax=None, plotfunc=plotiv, **kwargs):
    '''
    Select index range from plot of some parameter vs index.  Plot the loops there.
    To use selector, just make sure you don't have any other gui widgets active
    Will remain active as long as the return value is not garbage collected
    Ipython keeps a reference to all outputs, so this will stay open forever if you don't assign it a value
    # TODO pass the plotting function (could be different than plotiv)
    '''
    if data is None:
        # Check for global variables ...
        # Sorry if this offends you ..
        print('No data passed. Looking for global variable d')
        try:
            data = d
        except:
            print('No global variable d. Looking for global variable df')
            try:
                data = df
            except:
                raise Exception('No data can be found')

    if ax is None:
        ax = plt.gca()
    def onselect(xmin, xmax):
        # Plot max 1000 loops
        xmin = int(xmin)
        xmax = int(xmax)
        n = xmax - xmin
        step = max(1, int(n / 1000))
        print('Plotting loops {}:{}:{}'.format(xmin, xmax+1, step))
        plotfunc(data[xmin:xmax+1:step], **kwargs)
        plt.show()
    rectprops = dict(facecolor='blue', alpha=0.3)
    return SpanSelector(ax, onselect, 'horizontal', useblit=True, rectprops=rectprops)


def paramplot(df, y, x, parameters, yerr=None, cmap=plt.cm.gnuplot, labelformatter=None,
              sparseticks=True, xlog=False, ylog=False, sortparams=False, paramvals=None, **kwargs):
    '''
    Plot y vs x for any number of parameters
    Can choose a subset of the parameter values to plot, and the colors will be the same as if the
    subset was not passed.  does that make any sense? sorry.
    '''
    fig, ax = plt.subplots()
    fig.set_tight_layout(True)
    if xlog:
        ax.set_xscale('log')
    if ylog:
        ax.set_yscale('log')
    if type(parameters) == str:
        parameters = [parameters]
    grp = df.groupby(parameters, sort=sortparams)
    ngrps = len(grp)
    colors = cmap(np.linspace(.1, .9, ngrps))
    colordict = {k:c for k,c in zip(grp.groups.keys(), colors)}
    for k, g in grp:
        if paramvals is None or k in paramvals:
            # Figure out how to label the lines
            if type(k) == tuple:
                if labelformatter is not None:
                    label = labelformatter.format(*k)
                else:
                    label = ', '.join(map(str, k))
            else:
                if labelformatter is not None:
                    label = labelformatter.format(k)
                else:
                    label = str(k)
            plotkwargs = dict(color=colordict[k],
                            marker='.',
                            label=label)
            plotkwargs.update(kwargs)
            plotg = g.sort_values(by=x)
            plt.plot(plotg[x], plotg[y], **plotkwargs)
            if yerr is not None:
                plt.errorbar(plotg[x], plotg[y], plotg[yerr], color=colordict[k], label=None)
    if sparseticks:
        # Only label the values present
        ux = np.sort(df[x].unique())
        ax.xaxis.set_ticks(ux)
        ax.xaxis.set_ticklabels(ux)
        ax.xaxis.set_minor_formatter(mpl.ticker.NullFormatter())
    ax.legend(loc=0, title=', '.join(parameters))
    return fig, ax


def plot_channels(chdata, ax=None):
    '''
    Plot the channel data of picoscope
    '''
    if ax is None:
        fig, ax = plt.subplots()
    # Colors match the code on the picoscope
    # Yellow is too hard to see
    colors = dict(A='Blue', B='Red', C='Green', D='Gold')
    channels = ['A', 'B', 'C', 'D']
    # Remove the previous range indicators
    ax.collections = []
    for c in channels:
        if c in chdata.keys():
            if chdata[c].dtype == np.int8:
                # Convert to voltage for plot
                chplotdata = chdata[c] / 2**8 * chdata['RANGE'][c] * 2 - chdata['OFFSET'][c]
            else:
                chplotdata = chdata[c]
            ax.plot(chplotdata, color=colors[c], label=c)
            # lightly indicate the channel range
            choffset = chdata['OFFSET'][c]
            chrange = chdata['RANGE'][c]
            ax.fill_between((0, len(chdata[c])), -choffset - chrange, -choffset + chrange, alpha=0.05, color=colors[c])
    ax.legend(title='Channel')
    ax.set_xlabel('Data Point')
    ax.set_ylabel('Voltage [V]')


def interactive_figures(n=2):
    # Determine nice place to put some plots, and make the figures
    # Need to get monitor information
    # Only works in windows ...
    import ctypes
    user32 = ctypes.windll.user32
    wpixels, hpixels = user32.GetSystemMetrics(0), user32.GetSystemMetrics(1)
    #aspect = hpixels / wpixels
    dc = user32.GetDC(0)
    LOGPIXELSX = 88
    LOGPIXELSY = 90
    hdpi = ctypes.windll.gdi32.GetDeviceCaps(dc, LOGPIXELSX)
    vdpi = ctypes.windll.gdi32.GetDeviceCaps(dc, LOGPIXELSY)
    ctypes.windll.user32.ReleaseDC(0, dc)
    bordertop = 79
    borderleft = 7
    borderbottom = 28
    taskbar = 40
    figheight = (hpixels - bordertop*2 - borderbottom*2 - taskbar) / 2
    # Nope
    #figwidth = wpixels * .3
    #figwidth = 500
    figwidth = figheight * 1.3
    figsize = (figwidth / hdpi, figheight / vdpi)
    fig1loc = (wpixels - figwidth - 2*borderleft, 0)
    fig2loc = (wpixels - figwidth - 2*borderleft, figheight + bordertop + borderbottom)

    fig1, ax1 = plt.subplots(figsize=figsize, dpi=hdpi)
    fig1.canvas.manager.window.move(*fig1loc)
    fig2, ax2 = plt.subplots(figsize=figsize, dpi=hdpi)
    fig2.canvas.manager.window.move(*fig2loc)

    fig1.set_tight_layout(True)
    fig2.set_tight_layout(True)

    plt.show()

    return (fig1, ax1), (fig2, ax2)

<<<<<<< HEAD
def colorbar_manual(vmin=0, vmax=1, cmap='jet', **kwargs):
    ''' Usually you need a "mappable" to create a colormap on a plot.  This function lets you create one manually. '''
    norm = mpl.colors.Normalize(vmin=vmin, vmax=vmax)
    sm = mpl.cm.ScalarMappable(cmap=cmap, norm=norm)
    sm.set_array([])
    plt.colorbar(sm, **kwargs)

def write_frames(data, directory, splitbranch=True, shadow=True, extent=None, startloopnum=0, title=None):
=======

def write_frames(data, directory, splitbranch=True, shadow=True, extent=None, startloopnum=0):
>>>>>>> a080bb18
    '''
    Write set of ivloops to disk to make a movie which shows their evolution nicely
    I rewrote this ten times before decided to make it a function
    probably there's a better version in ipython history
    '''
    if not os.path.isdir(directory):
        os.makedirs(directory)
    fig, ax = plt.subplots()
    fig.set_tight_layout(True)
    if shadow:
        # Plot them all on top of each other transparently for reference
        plotiv(data, color='gray', linewidth=.5, alpha=.03, ax=ax)
    #colors = plt.cm.rainbow(arange(len(data))/len(data))
    colors = ['black'] * len(data)
    if extent is not None:
        ax.set_xlim(extent[0], extent[1])
        ax.set_ylim(extent[2], extent[3])
    if type(data) is pd.DataFrame:
        thingtoloop = data.iterrows()
    else:
        thingtoloop = enumerate(data)
    for i,l in thingtoloop:
        if splitbranch:
            # Split branches
            colorup = 'Red'
            colordown = 'DarkBlue'
            plotiv(increasing(l, sort=True), ax=ax, color=colorup, label=r'$\rightarrow$')
            plotiv(decreasing(l, sort=True), ax=ax, color=colordown, label=r'$\leftarrow$')
            ax.legend(title='Sweep Direction')
        else:
            # Colors will mess up if you pass a dataframe with non range(0, ..) index
            plotiv(l, ax=ax, color=colors[i])
        if title is None:
            ax.set_title('Loop {}'.format(i+startloopnum))
        else:
            # Make title from the key indicated in argument
            # Could make it a function and then call the function on the data
            # Yeah let's do that
            ax.set_title(title(l))
        plt.savefig(os.path.join(directory, 'Loop_{:03d}'.format(i)))
        del ax.lines[-1]
        del ax.lines[-1]


def write_frames_2(data, directory, persist=5, framesperloop=50, extent=None):
    ''' Temporary name, make a movie showing iv loops as they are swept'''
    if not os.path.isdir(directory):
        os.makedirs(directory)
    fig, ax = plt.subplots(figsize=(8,6))
    fig.set_tight_layout(True)
    if extent is not None:
        ax.set_xlim(extent[0], extent[1])
        ax.set_ylim(extent[2], extent[3])
    #colors = plt.cm.rainbow(arange(len(data))/len(data))
    colors = ['black'] * len(data)
    if type(data) is pd.DataFrame:
        thingtoloop = data.iterrows()
    else:
        thingtoloop = enumerate(data)
    frame = 0
    for i,l in thingtoloop:
        npts = len(l['V'])
        step = max(1, int(npts / framesperloop))
        # empty plots to update with data
        # Assuming there is ONE loop, starting and ending at zero
        # Up to first extreme
        C1 = 'forestgreen'
        C2 = 'darkmagenta'
        line1 = ax.plot([], color=C1, alpha=1)[0]
        # Down to min
        line2 = ax.plot([], color=C2, alpha=1)[0]
        # Back up to zero
        line3 = ax.plot([], color=C1, alpha=1)[0]

        plt.title('Loop {}'.format(i))
        ax.set_xlabel('Applied Voltage [V]')
        ax.set_ylabel('Device Current [$\mu$A]')
        imax = np.argmax(l['V'])
        imin = np.argmin(l['V'])
        firstextreme = min(imax, imin)
        secondextreme = max(imax, imin)
        for endpt in np.int32(np.linspace(step, npts+1, framesperloop)):
            end1 = min(firstextreme, endpt)
            line1.set_data(l['V'][:end1], l['I'][:end1])
            end2 = min(secondextreme, endpt)
            line2.set_data(l['V'][firstextreme:end2], l['I'][firstextreme:end2])
            line3.set_data(l['V'][secondextreme:endpt], l['I'][secondextreme:endpt])
            plt.savefig(os.path.join(directory, 'Loop_{:03d}'.format(frame)))
            frame += 1
            # Reduce opacity of all previous loops, every frame (because cool)
            for part in ax.lines[:-3]:
                part.set_alpha(part.get_alpha() * 0.96)
                part.set_color('black')
                part.set_linewidth(1)
        # Suddenly reduce opacity of previous loop
        line1.set_alpha(.75)
        line2.set_alpha(.75)
        line3.set_alpha(.75)
        # I hope i starts at zero, it won't if you pass a dataframe slice
        if i > persist:
            # Remove the oldest loop
            del ax.lines[0:3]


def frames_to_mp4(directory, fps=10, prefix='Loop', outname='out'):
    # Send command to create video with ffmpeg
    # TODO: have it recognize the file prefix
    # Don't know difference between -framerate and -r options, but it
    # seems both need to be set to the desired fps.  Even the order matters.  Don't change it.

    cmd = (r'cd "{0}" & ffmpeg -framerate {1} -i {3}_%03d.png -c:v libx264 '
            '-r {2} -pix_fmt yuv420p -crf 18 -vf "scale=trunc(iw/2)*2:trunc(ih/2)*2" '
            '{4}.mp4').format(directory, fps, fps+5, prefix, outname)
    os.system(cmd)


def mpfunc(x, pos):
    #longnames = ['exa', 'peta', 'tera', 'giga', 'mega', 'kilo', '', 'milli', 'micro', 'nano', 'pico', 'femto', 'atto']
    prefix = ['E', 'P', 'T', 'G', 'M', 'k', '', 'm', '$\mu$', 'n', 'p', 'f', 'a']
    values = [1e18, 1e15, 1e12, 1e9, 1e6, 1e3, 1e0, 1e-3, 1e-6, 1e-9, 1e-12, 1e-15, 1e-18]
    if abs(x) < min(values):
        return '{:1.1f}'.format(x)
    for v, p in zip(values, prefix):
        if abs(x) >= v:
            return '{:1.1f}{}'.format(x/v, p)

# Use it like this: ax.yaxis.set_major_formatter(metricprefixformatter)
metricprefixformatter = mpl.ticker.FuncFormatter(mpfunc)
# Note I might be stupid and this could already be built in, using mpl.ticker.EngFormatter()

def plot_log_reference_lines(ax, slope=-2):
    ''' Put some reference lines on a log-log plot indicating a certain power dependence'''
    ylims = ax.get_ylim()
    ymin, ymax = ylims
    logymin, logymax = np.log10(ymin), np.log10(ymax)
    xlims = ax.get_xlim()
    xmin, xmax = xlims
    # Starting y points for the lines
    y = np.logspace(logymin, logymax + np.log10(ymax - ymin), 20)
    # Plot one at a time so you can just label one (for legend)
    for yi in y[:-1]:
        ax.plot(xlims, (yi, yi + yi/xmin**slope *(xmax**slope - xmin**slope)), '--', alpha=.2, color='black')
    # Label the last one
    ax.plot(xlims, (y[-1], y[-1] + y[-1]/xmin**slope *(xmax**slope - xmin**slope)), '--', alpha=.2, color='black', label='Area scaling')
    # Put the limits back
    ax.set_xlim(*xlims)
    ax.set_ylim(*ylims)


def plot_power_lines(pvals=(1e-9, 1e-8, 1e-7), ax=None):
    '''
    Plot lines of constant power on the indicated axis  (should be I vs V)
    TODO: Label power values
    TODO: detect power range from axis range
    '''
    if ax is None:
        ax = plt.gca()
    x0, x1 = ax.get_xlim()
    # Easiest to space equally in x.  Could change this later so that high slope areas get enough data points.
    x = linspace(x0, x1, 1000)
    #pvals = linspace(pmin, pmax, nlines)
    ylist = [p/x for p in pvals]
    for y in ylist:
        ax.plot(x, y, '--', color='black', alpha=.3)<|MERGE_RESOLUTION|>--- conflicted
+++ resolved
@@ -327,7 +327,6 @@
 
     return (fig1, ax1), (fig2, ax2)
 
-<<<<<<< HEAD
 def colorbar_manual(vmin=0, vmax=1, cmap='jet', **kwargs):
     ''' Usually you need a "mappable" to create a colormap on a plot.  This function lets you create one manually. '''
     norm = mpl.colors.Normalize(vmin=vmin, vmax=vmax)
@@ -336,10 +335,6 @@
     plt.colorbar(sm, **kwargs)
 
 def write_frames(data, directory, splitbranch=True, shadow=True, extent=None, startloopnum=0, title=None):
-=======
-
-def write_frames(data, directory, splitbranch=True, shadow=True, extent=None, startloopnum=0):
->>>>>>> a080bb18
     '''
     Write set of ivloops to disk to make a movie which shows their evolution nicely
     I rewrote this ten times before decided to make it a function
