--- conflicted
+++ resolved
@@ -57,8 +57,6 @@
         Xscalar = False
     else:
         lenX = 1
-<<<<<<< HEAD
-=======
         Xscalar = True
     if hasattr(Y, '__iter__'):
         lenY = len(Y)
@@ -66,7 +64,6 @@
     else:
         lenY = 1
         Yscalar = True
->>>>>>> f325dc5c
 
     # X and Y should be the same length, if they are not, truncate one
     if lenX != lenY:
