""" Functions for making plots with IV data """

import ivtools
import ivtools.analyze

import matplotlib as mpl
import matplotlib.pyplot as plt
import numpy as np
import pandas as pd
import inspect
from matplotlib.widgets import SpanSelector, RectangleSelector
from inspect import signature
import os
from numbers import Number
from functools import wraps
from collections import deque


def arrowpath(x, y, ax=None, **kwargs):
    # make a quiver style plot along a path
    # Draws one arrow per pair of data points
    # Should use interpolation or downsampling beforehand so the arrows are not too small
    if ax is None:
        ax = plt.gca()
    qkwargs = dict(scale_units='xy', angles='xy', scale=1, width=.005)
    if 'c' in kwargs:
        qkwargs['color'] = kwargs['c']
    # only pass these keywords through
    kws = ['alpha', 'scale', 'scale_units', 'width', 'headwidth', 'headlength',
           'headaxislength', 'minshaft', 'minlength', 'color', 'pivot', 'label',
           'clim', 'cmap', 'linestyle', 'zorder']
    for k,v in kwargs.items():
        if k in kws:
            qkwargs[k] = v
    ax.quiver(x[:-1], y[:-1], x[1:]-x[:-1], y[1:]-y[:-1], **qkwargs)

def plot_multicolor(x, y, c=None, cmap='rainbow', vmin=None, vmax=None, ax=None, **kwargs):
    '''
    line plot whose color changes along its length
    '''
    from matplotlib.collections import LineCollection
    if ax is None:
        fig, ax = plt.subplots()
    cm = plt.get_cmap(cmap)
    if c is None:
        #c = np.arange(len(x))
        c = cm(np.linspace(0, 1, len(x)))
    else:
        # be able to scale/clip the range of colors using vmin and vmax (like imshow)
        cmin = np.min(c)
        cmax = np.max(c)
        if vmin is None:
            vmin = cmin
        if vmax is None:
            vmax = cmax

        scaledc = (c - vmin) / (vmax - vmin)
        c = cm(np.clip(scaledc, 0, 1))

    points = np.array([x, y]).T.reshape(-1, 1, 2)
    segments = np.concatenate([points[:-1], points[1:]], axis=1)

    lc = LineCollection(segments, cmap=plt.get_cmap(cmap))
    #lc.set_array(c)
    lc.set_color(c)
    lc.set_linewidth(2)
    lc.set(**kwargs)

    ax.add_collection(lc)
    ax.autoscale()

def plotiv(data, x='V', y='I', c=None, ax=None, maxsamples=500000, cm='jet', xfunc=None, yfunc=None,
           plotfunc=plt.plot, autotitle=False, labels=None, labelfmt=None, colorbyval=True,
           hold=False , **kwargs):
    '''
    IV loop plotting which can handle single or multiple loops.
    the point is mainly to do coloring and labeling in a nice way.

    data structure should be dict-like or list-like of dict-like
    Can plot any column vs any other column
    Automatically labels the axes, with name and units if they are in the data structure
    Can assign a colormap to the lines
    if you want a single color for all lines, use the "color" keyword
    Can transform the x and y data by passing functions to xfunc and/or yfunc arguments
    if x and y specify a scalar value, then just one scatter plot is made
    if x is None, then y is plotted vs range(len(y))
    maxsamples : downsample to this number of data points if necessary
    kwargs passed through to ax.plot (can customize line properties this way)

    Maybe unexpected behavior: A new figure is created if ax=None

    Can pass an arbitrary plotting function, which defaults to plt.plot
    Could then define some other plots that take IV data and reuse plotiv functionality.
    '''
    if hold:
        # you can type hold=1 instead of ax=plt.gca()
        fig = plt.gcf()
        ax = plt.gca()
    if ax is None:
        fig, ax = plt.subplots()

    # check if plotfunc uses any of the same keywords as plotiv
    plotiv_args = inspect.getfullargspec(plotiv).args
    plotfunc_args = inspect.getfullargspec(plotfunc).args
    overlap_args = set(plotiv_args) & set(plotfunc_args)
    # We know how to deal with these ones
    overlap_args -= set(('x', 'y', 'c', 'ax'))
    if any(overlap_args):
        print(f'the following args are used by both plotiv and plotfunc, and will not pass through: {overlap_args}')

    # might be one curve, might be many
    dtype = type(data)
    assert dtype in (list, dict, pd.Series, pd.DataFrame)
    # Convert to a list of dict-like, so we can use a consistent syntax below
    if dtype in (dict, pd.Series):
        data = [data]
    elif dtype == pd.DataFrame:
        data = data.to_dict(orient='records')

    lendata = len(data)

    ##### Line coloring #####
    if lendata > 1:
        # There are several loops
        # Pick colors for each line
        # you can either pass a list of colors, or a colormap
        if isinstance(cm, list):
            colors = cm
        elif 'color' in kwargs:
            # color overrides everything
            colors = [kwargs['color']] * len(data)
        else:
            if isinstance(cm, str):
                # Str refers to the name of a colormap
                cmap = plt.cm.get_cmap(cm)
            elif type(cm) in (mpl.colors.LinearSegmentedColormap, mpl.colors.ListedColormap):
                cmap = cm
            # TODO: add vmin and vmax arguments to stretch the color map
            if c is None:
                colors = [cmap(c) for c in np.linspace(0, 1, len(data))]
            elif type(c) is str:
                cdata = np.array([d[c] for d in data])
                if colorbyval:
                    # color by value of the column given
                    cmax = np.max(cdata)
                    cmin = np.min(cdata)
                    normc = (cdata - cmin) / (cmax - cmin)
                    colors = cmap(normc)
                else:
                    # this means we want to color by the category of the value in the column
                    # Should put in increasing order, but equally spaced on the color map,
                    # not proportionally spaced according to the value of the data column
                    uvals, category = np.unique(cdata, return_inverse=True)
                    colors = cmap(category / max(category))
            else:
                # It should be either a list of colors or a list of values
                # Cycle through it if it's not long enough
                firstval = next(iter(c))
                if hasattr(firstval, '__iter__'):
                    #it's a list of strings, or of RGB values or something
                    colors = [c[i%len(c)] for i in range(lendata)]
                else:
                    # It's probably an array of values?  Map them to colors
                    normc = (c - np.min(c)) / (np.max(c) - np.min(c))
                    colors = cmap(normc)
    else:
        # Use default color cycling
        colors = [None]

    ##### Line labeling #####
    if labels is not None:
        if type(labels) is str:
            # TODO: allow passing a list of strings, which can label by multiple values
            #       but there is an ambiguity if the length of that list happens to be the
            #       same as the length of the data..
            # label by the key with this name
            if type(data) == list:
                label_list = [d[labels] for d in data]
            else:
                #should be dataframe
                label_list = list(data[labels])
        else:
            # otherwise we will iterate through labels directly (so you can pass a list of labels)
            # make np.nan count as None (not labelled)
            label_list = list(map(lambda v: None if (isinstance(v, Number) and np.isnan(v)) else v, labels))
        assert len(label_list) == len(data)
        # reformat the labels in case they are numbers
        if labelfmt:
            label_list = list(map(lambda v: None if v is None else format(v, labelfmt), label_list))
    else:
        # even if we did not specify labels, we will still iterate through a list of labels
        # Make them all None (unlabeled)
        label_list = [None] * len(data)

    # Drop repeat labels that have the same line style, because we don't need hundreds of repeat labeled objects
    # right now only the color identifies the line style
    # Python loop style.. will not be efficient, but it's the first solution I thought of.
    lineset = set()
    if lendata > 1:
        for i in range(len(data)):
            l = label_list[i]
            cc = colors[i]
            if type(cc) is np.ndarray:
                # need a hashable type...
                cc = tuple(cc)
            if (l,cc) in lineset:
                label_list[i] = None
            else:
                lineset.add((l,cc))

    ##### Come up with axis labels #####
    if type(y) == str:
        yname = y
    elif hasattr(y, '__call__'):
        yname = y.__name__
    elif hasattr(y, '__iter__'):
        # Don't know if this is a good idea
        yname = '[{}, ..., {}]'.format(y[0], y[-1])
    else:
        raise exception('I do not know wtf you are trying to plot')
    if x is None:
        xname = None
    elif type(x) == str:
        xname = x
    elif hasattr(x, '__call__'):
        xname = x.__name__
    elif hasattr(x, '__iter__'):
        # Don't know if this is a good idea
        xname = '[{}, ..., {}]'.format(x[0], x[-1])
    else:
        raise exception('I do not know wtf you are trying to plot')

    defaultunits = {'V':     ('Voltage', 'V'),
                    'Vcalc': ('Device Voltage', 'V'),
                    'Vd':    ('Device Voltage', 'V'),
                    'I':     ('Current', 'A'),
                    'G':     ('Conductance', 'S'),
                    'R':     ('Resistance', '$\Omega$'),
                    't':     ('Time', 's'),
                    None:    ('Data Point', '#')}

    longnamex, unitx = x, '?'
    longnamey, unity = y, '?'
    if x in defaultunits.keys():
        longnamex, unitx = defaultunits[x]
    if y in defaultunits.keys():
        longnamey, unity = defaultunits[y]

    # Overwrite the label guess with value from dict if it exists
    # Only consider the first data -- hopefully there are not different units passed at once
    iv0 = data[0]
    if ('longnames' in iv0.keys()) and (type(iv0['longnames']) == dict):
        if x in iv0['longnames'].keys():
            longnamex = iv0['longnames'][x]
        if y in iv0['longnames'].keys():
            longnamey = iv0['longnames'][y]
    if ('units' in iv0.keys()) and (type(iv0['units']) == dict):
        if x in iv0['units'].keys():
            unitx = iv0['units'][x]
        if y in iv0['units'].keys():
            unity = iv0['units'][y]

    xlabel = longnamex
    if unitx != '?':
        xlabel += f' [{unitx}]'
    ylabel = longnamey
    if unity != '?':
        ylabel += f' [{unity}]'

    if xfunc is not None:
        xlabel = '{}({})'.format(xfunc.__name__, xlabel)
    if yfunc is not None:
        ylabel = '{}({})'.format(yfunc.__name__, ylabel)
    # We will label the axes at the end, in case the plotfunc tries to set its own labels


    ##### Make the lines #####
    lines = []
    for iv, c, l in zip(data, colors, label_list):
        ivtype = type(iv)
        if ivtype not in (dict, pd.Series):
            # what the F, you passed a list with something weird in it
            print('plotiv did not understand the input datatype {}'.format(ivtype))
            continue

        ## construct the x and y arrays that you actually want to plot
        # Can pass non dict keys to plot on the x,y axes (func, list..)
        if type(y) == str:
            Y = iv[y]
        elif hasattr(y, '__call__'):
            # can pass a function as y, this will be called on the whole data structure
            Y = y(iv)
        else:
            Y = y

        if hasattr(Y, '__iter__'):
            lenY = len(Y)
            Yscalar = False
        else:
            lenY = 1
            Yscalar = True

        if x is None:
            X = np.arange(lenY)
        elif type(x) == str:
            X = iv[x]
        elif hasattr(x, '__call__'):
            X = x(iv)
        else:
            X = x

        if hasattr(X, '__iter__'):
            lenX = len(X)
            Xscalar = False
        else:
            lenX = 1
            Xscalar = True

        if xfunc is not None:
            X = xfunc(X)
        if yfunc is not None:
            Y = yfunc(Y)

        # X and Y should be the same length, if they are not, truncate one
        if lenX != lenY:
            print('_plot_single_iv: X and Y arrays are not the same length! Truncating the longer one.')
            if lenX > lenY:
                X = X[:lenY]
                lenX = lenY
            else:
                Y = Y[:lenX]
                lenY = lenX

        if maxsamples is not None and maxsamples < lenX:
            # Down sample data
            print('Downsampling data for plot!!')
            step = int(lenX/maxsamples)
            X = X[np.arange(0, lenX, step)]
            Y = Y[np.arange(0, lenY, step)]

        if Xscalar and Yscalar:
            # there's only one datapoint per iv loop
            # the way this is set up, we plot one line per iv loop
            # so we cannot easily connect the points in the plot
            # Will be invisible if e.g. plotfunc == plt.plot and there's no marker
            #if plotfunc == plt.plot
            #    plotfunc = plt.scatter
            pass

        plotfunc_kwargs = dict(c=c, label=l)
        if 'ax' in plotfunc_args:
            # If the plotfunc takes an axis argument, pass it through,
            # otherwise have to assume it plots on the current axis..
            plotfunc_kwargs['ax'] = ax
        # all plotiv kwargs get passed through to plotfunc, even if they overwrite something (i.e. label)
        plotfunc_kwargs.update(kwargs)
        if ('x' not in plotfunc_args) or ('y' not in plotfunc_args):
            # stupid plotfunc didn't label x and y keywords, assume they are the first two arguments
            newline = plotfunc(X, Y, **plotfunc_kwargs)
        else:
            newline = plotfunc(x=X, y=Y, **plotfunc_kwargs)
        # probably going to be a list of length 1 lists...
        lines.append(newline)

    # Use EngFormatter if the plotted values are small or large
    xlims = np.array(ax.get_xlim())
    if any(xlims > 1e3) or all(xlims < 1e-1):
        ax.xaxis.set_major_formatter(mpl.ticker.EngFormatter())
    ylims = np.array(ax.get_ylim())
    if any(ylims > 1e3) or all(ylims < 1e-1):
        ax.yaxis.set_major_formatter(mpl.ticker.EngFormatter())

    ax.set_xlabel(xlabel)
    ax.set_ylabel(ylabel)

    # put on a legend if there are labels
    if labels and ((type(labels) is str) or any(labels)):
        leg = ax.legend()
        if type(labels) is str:
            leg.set_title(labels)
        elif hasattr(labels, 'name'):
            leg.set_title(labels.name)

    if autotitle:
        auto_title(data, keys=None, ax=ax)

    # should I really return this?  usually I don't assign the values and then they get cached by ipython forever
    # Can always get them with plt.gca()...
    # return ax, line

## Linearized plots for conduction mechanisms
def schottky_plot(data, V='V', I='I', T=None):
    # Linearizes schottky mechanism
    # log(I) or log(I)/T^2 vs sqrt(v)
    # Should I use ln on the data or use the log scale?
    fig, ax = plt.subplots()
    ax.set_yscale('log')
    if T is not None:
        # Assuming data is a dataframe.  Will kick myself later.
        data = data.assign(**{'I/T2': data['I'] / data['T']**2})
        plotiv(data, V, 'I/T2', xfunc=np.sqrt, ax=ax)
        ax.set_ylabel(f'{I} / {T}$^2$')
    else:
        plotiv(data, V, I, xfunc=np.sqrt, ax=ax)
        ax.set_ylabel(f'{I}')
    ax.set_xlabel(f'sqrt({V})')

def poole_frenkel_plot(data, V='V', I='I', T=None):
    # Linearizes P-F mechanism
    # log(G) or log(G)/T^2 vs sqrt(v)
    # Should I use ln on the data or use the log scale?
    data = data.assign(G=data[I]/data[V])
    fig, ax = plt.subplots()
    ax.set_yscale('log')
    if T is not None:
        # Assuming data is a dataframe.  Will kick myself later.
        data = data.assign(**{'G/T2': data['G'] / data['T']**2})
        plotiv(data, V, 'G/T2', xfunc=np.sqrt, ax=ax)
        ax.set_ylabel(f'G / {T}$^2$')
    else:
        plotiv(data, V, 'G', xfunc=np.sqrt, ax=ax)
        ax.set_ylabel('G')
    ax.set_xlabel(f'sqrt({V})')

def arrhenius_plot(data, V='V', I='I', T='T', numv=20, minv=None, maxv=None, cm=plt.cm.viridis, **kwargs):
    # Thermal activation plot -- needs some work though
    # log(I) or log(G) vs 1000/T
    # This is a little tricky because voltage values need to be interpolated in general
    # If I is multi-valued in voltage then it can be a pain in the ass to interpolate
    # for each interpolated value of V, we plot a line
    # Not using plotiv because I couldn't think of the smart way to "pivot" the nested dataframe
    # Should output the "interpolated pivot" data for fitting
    plt.figure()
    if maxv is None:
        maxv =  np.max(data[V].apply(np.max))
    if minv is None:
        minv = 0.05
    vs = np.linspace(minv, maxv, numv)
    colors = cmap(np.linspace(0, 1, len(vs)))
    fits = []
    for v,c in zip(vs, colors):
        it = ivtools.analyze.interpiv(data, v, column=V, left=np.nan, right=np.nan, findmonotonic=True)
        plt.plot(1000/it['T'], np.log(it[I]), marker='.', color=c, label=format(v, '.2f'), **kwargs)
        #notnan = ~it['I'].isnull()
        #fits.append(polyfit(1/it['T'][notnan], log(it['G'][notnan]), 1))
        #fitx = np.linspace(1/300, 1/81)
        #color = ax.lines[-1].get_color()
        #plt.plot(fitx, np.polyval(fits[-1], fitx), color=color, alpha=.7)
        #ax.lines[-1].set_label(None)
    #plt.legend(title='Device Voltage')
    colorbar_manual(minv, maxv, cmap=cmap, label='Applied Voltage [V]')
    plt.xlabel('Temperature [K] (scale 1/T)')
    plt.ylabel('log(I)')
    formatter = mpl.ticker.FuncFormatter(lambda x, y: format(1000/x, '.0f'))
    plt.gca().xaxis.set_major_formatter(formatter)

def auto_title(data, keys=None, ax=None):
    '''
    Label an axis to identify the device.
    Quickly written, needs improvement
    '''
    if ax is None:
        ax = plt.gca()

    if type(data) is pd.DataFrame:
        meta = data.iloc[0]
    else:
        meta = data

    def safeindex(data, key):
        if key in data:
            return data[key]
        else:
            return '?'

    if keys is None:
        # Default behavior
        idkeys = ['dep_code','sample_number','module','device']
        id = '_'.join([format(safeindex(meta, idk)) for idk in idkeys])

        otherkeys = ['layer_1', 'thickness_1', 'width_nm', 'R_series']
        othervalues = [safeindex(meta, k) for k in otherkeys]
        # use kohm if necessary
        if othervalues[3] != '?' and othervalues[3] >= 1000:
            othervalues[3] = str(int(othervalues[3]/1000)) + 'k'
        formatstr = '{}, {}, t={}nm, w={}nm, Rs={}$\Omega$'
        title = formatstr.format(id, *othervalues)
    else:
        title = ', '.join(['{}:{}'.format(k, safeindex(meta, k)) for k in keys])

    ax.set_title(title)
    return title

def plot_R_states(data, v0=.1, v1=None, **kwargs):
    resist_states = ivtools.analyze.resistance_states(data, v0, v1)
    resist1 = resist_states[0]
    resist2 = resist_states[1]
    if type(resist1) is pd.Series:
        cycle1 = resist1.index
        cycle2 = resist2.index
    else:
        cycle1 = cycle2 = len(resist1)

    fig, ax = plt.subplots()
    scatterargs = dict(s=10, alpha=.8, edgecolor='none')
    scatterargs.update(kwargs)
    ax.scatter(cycle1, resist1, c='royalblue', **scatterargs)
    ax.scatter(cycle2, resist2,  c='seagreen', **scatterargs)
    #ax.legend(['HRS', 'LRS'], loc=0)
    engformatter('y', ax)
    ax.set_xlabel('Cycle #')
    ax.set_ylabel('Resistance [$\\Omega$]')


def violinhist(data, x, range, bins=50, alpha=.8, color=None, logbin=True, logx=True, ax=None, label=None, **kwargs):
    # histogram version of violin plot (when there's not a lot of data so the KDE looks weird)
    # data should be a list of arrays of values
    # kwargs go to plt.bar
    if ax is None:
        ax = plt.gca()
    order = np.argsort(x)
    x = np.array(x)[order]
    data = [data[o] for o in order]
    # we could scale the histograms so that their max value is half the minimum x distance
    scale = 0.45
    if logx:
        assert(all(x>0))
        # how to make them look the same amplitude on log scale, without any possible overlapping?
        # a slightly tricky problem. we e.g. need different amplitudes for the left and right bar for them to look equal
        logx = np.log10(x)
        logamp = np.min(np.diff(logx)) * scale
        ampleft = x - 10**(logx - logamp)
        ampright = 10**(logx + logamp) - x
        ax.set_xscale('log')
    else:
        amp = np.min(np.diff(x)) * scale
        ampleft = ampright = [amp] * len(x)
    for d,xi,aleft,aright in zip(data, x, ampleft, ampright):
        if logbin:
            logd = np.log10(d[d > 0])
            logrange = [np.log10(r) if r > 0 else 1 for r in range]
            hist, edges = np.histogram(logd, bins=bins, range=logrange)
            edges = 10**edges
            ax.set_yscale('log')
        else:
            hist, edges = np.histogram(d, bins=bins, range=range)
        hist = hist / np.max(hist)
        heights = np.diff(edges)
        rightbar = ax.barh(edges[:-1], aright*hist, height=heights, align='edge', left=xi, color=color, alpha=alpha, linewidth=1, label=label, **kwargs)
        # this makes sure all the subsequent colors are the same
        # even if color was initially None
        color = rightbar.get_children()[0].get_facecolor()
        label = None # only label the first one
        ax.barh(edges[:-1], -aleft*hist, height=heights, align='edge', left=xi, color=color, alpha=alpha, linewidth=1, label=label, **kwargs)
    # only label the x axis where there are histograms
    ax.xaxis.set_ticks(x)
    ax.xaxis.set_ticklabels(x)
    ax.xaxis.set_minor_formatter(mpl.ticker.NullFormatter())
    ax.vlines(x, *range, color='black', alpha=.3)
    ax.set_ylim(range)

def violinhist_fromdf(df, col, xcol, **kwargs):
    histd = []
    histx = []
    for k, g in df.groupby(xcol):
        histx.append(k)
        histd.append(g[col].values)
    violinhist(histd, histx, **kwargs)
def loghist(data, bins=50, range=None, density=False, ax=None, **kwargs):
    '''
    Just like a plt.hist except the binning is done on the logged data
    kwargs to go plt.bar
    '''
    # TODO it could also be ok if they are ALL negative
    data = data[data > 0]
    if ax is None:
        ax = plt.gca()
    ax.set_xscale('log')
    logd = np.log10(data)
    if range is not None:
        range = [np.log10(r) for r in range]
    hist, edges = np.histogram(logd, bins=bins, density=density, range=range)
    edges = 10**edges
    hist = hist
    widths = np.diff(edges)
    ax.bar(edges[:-1], hist, width=widths, align='edge', **kwargs)

def grouped_hist(df, col, groupby=None, range=None, bins=30, logx=True, ax=None):
    '''
    Histogram where the bars are split into colors by group
    I don't know if this is a good idea or not.  maybe for < 4 groups
    '''
    if ax is None:
        ax = plt.gca()

    if range is None:
        # every subset needs to have the same range
        if logx:
            range = np.nanpercentile(df[col][df[col] > 0], (0, 100))
        else:
            range = np.nanpercentile(df[col], (0, 100))

    params = []
    hists = []
    for k, g in df.groupby(groupby):
        if logx:
            x = np.log10(g[col][g[col] > 0])
            logrange = [np.log10(v) for v in range]
            hist, edges = np.histogram(x[~np.isnan(x)], bins=bins, range=logrange)
            if any(hist < 0):
                print('wtf')
            edges = 10**edges
            ax.set_xscale('log')
        else:
            hist, edges = np.histogram(g[col][~np.isnan(g[col])], bins=bins, range=range)
        params.append(k)
        hists.append(hist)
    # edges will all be the same
    widths = np.diff(edges)
    heights = np.stack(hists)
    bottoms = np.vstack((np.zeros(bins), np.cumsum(heights, 0)[:-1]))
    tops = bottoms + heights
    for p,bot,height in zip(params, bottoms, heights):
        ax.bar(edges[:-1], height, widths, align='edge', bottom=bot, label=p, edgecolor='white')

    ax.legend(title=groupby)
    ax.set_xlabel(col)
    ax.set_ylabel('N')



def paramplot(df, x, y, parameters, yerr=None, cmap=plt.cm.gnuplot, labelformatter=None,
              sparseticks=True, xlog=False, ylog=False, sortparams=False, paramvals=None,
              ax=None, **kwargs):
    '''
<<<<<<< HEAD
    line plot y vs x, grouping lines by any number of parameters

=======
    Plot y vs x grouping by any number of parameters
>>>>>>> ef81df70
    Can choose a subset of the parameter values to plot, and the colors will be the same as if the
    subset was not passed.  does that make any sense? sorry.
    '''
    if ax is None:
        fig, ax = plt.subplots()
    else:
        fig = ax.get_figure()
    fig.set_tight_layout(True)
    if xlog:
        ax.set_xscale('log')
    if ylog:
        ax.set_yscale('log')
    if type(parameters) == str:
        parameters = [parameters]
    grp = df.groupby(parameters, sort=sortparams)
    ngrps = len(grp)
    colors = cmap(np.linspace(.1, .9, ngrps))
    colordict = {k:c for k,c in zip(grp.groups.keys(), colors)}
    for k, g in grp:
        if paramvals is None or k in paramvals:
            # Figure out how to label the lines
            if type(k) == tuple:
                if labelformatter is not None:
                    label = labelformatter.format(*k)
                else:
                    label = ', '.join(map(str, k))
            else:
                if labelformatter is not None:
                    label = labelformatter.format(k)
                else:
                    label = str(k)
            plotkwargs = dict(color=colordict[k],
                            marker='.',
                            label=label)
            plotkwargs.update(kwargs)
            plotg = g.sort_values(by=x)
            plt.plot(plotg[x], plotg[y], **plotkwargs)
            if yerr is not None:
                plt.errorbar(plotg[x], plotg[y], plotg[yerr], color=colordict[k], label=None)
    if sparseticks:
        # Only label the values present
        ux = np.sort(df[x].unique())
        ax.xaxis.set_ticks(ux)
        ax.xaxis.set_ticklabels(ux)
        ax.xaxis.set_minor_formatter(mpl.ticker.NullFormatter())
    ax.legend(loc=0, title=', '.join(parameters))
    ax.set_xlabel(x)
    ax.set_ylabel(y)
    return fig, ax

def plot_channels(chdata, ax=None, alpha=.8, **kwargs):
    '''
    Plot the channel data of picoscope
    Includes an indication of the measurement range used
    '''
    if ax is None:
        fig, ax = plt.subplots()
    # Colors match the code on the picoscope
    # Yellow is too hard to see
    colors = dict(A='Blue', B='Red', C='Green', D='Gold')
    channels = ['A', 'B', 'C', 'D']
    # Remove the previous range indicators
    ax.collections = []
    for c in channels:
        if c in chdata.keys():
            if chdata[c].dtype == np.int8:
               # Convert to voltage for plot
                chplotdata = chdata[c] / 2**8 * chdata['RANGE'][c] * 2 - chdata['OFFSET'][c]
            else:
                chplotdata = chdata[c]
            if 'sample_rate' in chdata:
                # If sample rate is available, plot vs time
                x = ivtools.analyze.maketimearray(chdata, c)
                ax.set_xlabel('Time [s]')
                ax.xaxis.set_major_formatter(mpl.ticker.EngFormatter())
            else:
                x = range(len(chdata[c]))
                ax.set_xlabel('Data Point')
            ax.plot(x, chplotdata, color=colors[c], label=c, alpha=alpha, **kwargs)
            # lightly indicate the channel range
            choffset = chdata['OFFSET'][c]
            chrange = chdata['RANGE'][c]
            ax.fill_between((0, np.max(x)), -choffset - chrange, -choffset + chrange, alpha=0.05, color=colors[c])
    ax.legend(title='Channel')
    ax.set_ylabel('Voltage [V]')

def colorbar_manual(vmin=0, vmax=1, cmap='jet', ax=None, cax=None, **kwargs):
    ''' Normally you need a "mappable" to create a colorbar on a plot.  This function lets you create one manually. '''
    if ax is None:
        ax = plt.gca()
    if hasattr(vmin, '__iter__'):
        # I think you meant to send in the values directly instead of min and max
        vmin = np.min(vmin)
        vmax = np.max(vmin)
    norm = mpl.colors.Normalize(vmin=vmin, vmax=vmax)
    sm = mpl.cm.ScalarMappable(cmap=cmap, norm=norm)
    sm.set_array([])
    # Sometimes you want to specify the axis for the colorbar itelf.
    cb = plt.colorbar(sm, ax=ax, cax=cax, **kwargs)
    return cb



def mypause(interval):
    ''' plt.pause calls plt.show, which steals focus on some systems.  Use this instead '''
    backend = plt.rcParams['backend']
    if backend in mpl.rcsetup.interactive_bk:
        figManager = mpl._pylab_helpers.Gcf.get_active()
        if figManager is not None:
            canvas = figManager.canvas
            if canvas.figure.stale:
                canvas.draw()
            canvas.start_event_loop(interval)
            return

def plot_cumulative_dist(data, ax=None, **kwargs):
    ''' Because I always forget how to do it'''
    if ax is None:
        fig, ax = plt.subplots()
    ax.plot(np.sort(data), np.arange(len(data))/len(data), **kwargs)

def plot_ivt(d, phaseshift=14, fig=None, **kwargs):
    ''' A not-so-refined subplot of current and voltage vs time'''
    if fig is None:
        fig, ax1 = plt.subplots()
        ax2 = ax1.twinx()
    else:
        axs = fig.get_axes()
        if len(axs) == 2:
            ax1, ax2 = axs
        elif len(axs) == 0:
            ax1 = fig.add_subplot(111)
            ax2 = ax1.twinx()
    if 't' not in d:
        d['t'] = ivtools.analyze.maketimearray(d)
    ax1.plot(d['t'], d['V'], c='blue', label='V')
    ax2.plot(d['t'] - phaseshift* 1e-9, d['I'], c='green', label='I')
    ax2.set_ylabel('Current [A]', color='green')
    ax1.set_ylabel('Applied Voltage [V]', color='blue')
    ax1.set_xlabel('Time [s]')
    ax1.xaxis.set_major_formatter(mpl.ticker.EngFormatter())
    ax2.yaxis.set_major_formatter(mpl.ticker.EngFormatter())

# Could be a module, but I want it to keep its state when the code is reloaded
class InteractiveFigs(object):
    '''
    A class to manage the figures used for automatic plotting of IV data while it is measured.
    Right now we are limited to one axis per figure ...  could be extended.
    can have several plotting functions per axis though ..
    '''
    # TODO: save/load configurations to disk?
    def __init__(self, n=4, clear_state=False):
        statename = self.__class__.__name__
        if statename not in ivtools.class_states:
            ivtools.class_states[statename] = {}
        self.__dict__ = ivtools.class_states[statename]
        if not self.__dict__ or clear_state:
            # Find nice sizes and locations for the figures
            # Need to get monitor information. Only works in windows ...
            import ctypes
            user32 = ctypes.windll.user32
            wpixels, hpixels = user32.GetSystemMetrics(0), user32.GetSystemMetrics(1)
            dc = user32.GetDC(0)
            LOGPIXELSX = 88
            LOGPIXELSY = 90
            hdpi = ctypes.windll.gdi32.GetDeviceCaps(dc, LOGPIXELSX)
            vdpi = ctypes.windll.gdi32.GetDeviceCaps(dc, LOGPIXELSY)
            ctypes.windll.user32.ReleaseDC(0, dc)
            bordertop = 79
            borderleft = 7
            borderbottom = 28
            taskbar = 40
            figheight = (hpixels - bordertop*2 - borderbottom*2 - taskbar) / 2
            figwidth = figheight * 1.3
            self.hdpi = hdpi
            self.vdpi = vdpi
            self.figsize = (figwidth / hdpi, figheight / vdpi)
            self.figlocs = [(wpixels - figwidth - 2*borderleft, 0),
                    (wpixels - figwidth - 2*borderleft, figheight + bordertop + borderbottom),
                    (wpixels - 2*figwidth - 4*borderleft, 0),
                    (wpixels - 2*figwidth - 4*borderleft, figheight + bordertop + borderbottom),
                    (wpixels - 3*figwidth - 6*borderleft, 0),
                    (wpixels - 3*figwidth - 6*borderleft, figheight + bordertop + borderbottom)]
            self.figs = []
            self.axs = []
            for i in range(n):
                self.createfig(n=i)
            # To be implemented..
            #self.colorcycle = ['C0', 'C1', 'C2', 'C3', 'C4', 'C5', 'C6', 'C7', 'C8', 'C9']
            self.plotters = []
            # if False, disables updateline, newline
            self.enable = True
            # Put a list of functions here to pass the data through before plotting (e.g. smoothing)
            self.preprocessing = []
            self.processed_data = None

    def createfig(self, n):
        '''
        Create the nth figure and move it into position.
        Store the fig, ax objects in self.figs, self.axs
        '''
        fig, ax = plt.subplots(figsize=self.figsize, dpi=self.hdpi)
        fig.set_tight_layout(True)
        fig.canvas.set_window_title('Interactive Plot {}'.format(n))
        if len(self.figs) <= n:
            self.figs.extend([None] * (n - len(self.figs) + 1))
        if len(self.axs) <= n:
            self.axs.extend([None] * (n - len(self.axs) + 1))
        self.figs[n] = fig
        self.axs[n] = ax
        # Give attribute names to each figure and ax: self.fig1 self.ax1 etc.
        setattr(self, 'fig'+str(n), fig)
        setattr(self, 'ax'+str(n), ax)
        self.tile(n)
        plt.show()

    def tile(self, n=None):
        '''
        Move figures to their default positions
        '''
        if n is None:
            for fig, loc in zip(self.figs, self.figlocs):
                fig.canvas.manager.window.move(*loc)
        else:
            if (len(self.figs) > n) and (len(self.figlocs) > n):
                self.figs[n].canvas.manager.window.move(*self.figlocs[n])

    def del_plotters(self, axnum):
        ''' Delete the plotters for the specified axis '''
        self.plotters = [p for p in self.plotters if p[0] != axnum]

    def add_plotter(self, plotfunc, axnum, **kwargs):
        '''
        Assign a function which creates a plot to an axis.
        Function should take data (dictionary-like) as first argument and have an ax keyword
        '''
        self.plotters.append((axnum, plotfunc))

    def newline(self, data=None):
        ''' Update the plots with new data. '''
        if self.enable:
            if data is not None:
                if any(self.preprocessing):
                    for pp in self.preprocessing:
                        # Just run the data through all the functions
                        try:
                            data = pp(data)
                        except:
                            print('Pre-processing failed!')
                        # In case you want to access it without running the processing again
                    self.processed_data = data
            for axnum, plotter in self.plotters:
                ax = self.axs[axnum]
                if data is None:
                    ax.plot([])
                else:
                    try:
                        plotter(data, ax=ax)
                        color = ax.lines[-1].get_color()
                        ax.set_xlabel(ax.get_xlabel(), color=color)
                        ax.set_ylabel(ax.get_ylabel(), color=color)
                    except Exception as e:
                        ax.plot([])
                        print('Plotter number {} failed!: {}'.format(axnum, e))
                    ax.get_figure().canvas.draw()
            mypause(0.05)

    def set_maxlines(self, maxlines=None):
        for ax in self.axs:
            if maxlines is None:
                ax.lines = list(ax.lines)
            else:
                ax.lines = deque(ax.lines, maxlen=maxlines)

    def updateline(self, data):
        '''
        Update the data in the previous plots.
        '''
        # Since I can't know how to get to the actual plotted data without calling the plot
        # function again, this works by deleting the last line and plotting a new one with
        # the same colors
        # I am assuming for now that the plot functions each produce one line.
        if self.enable:
            if any(self.preprocessing):
                for pp in self.preprocessing:
                    # Just run the data through all the functions
                    data = pp(data)
            for axnum, plotter in self.plotters:
                ax = self.axs[axnum]
                if any(ax.lines):
                    color = ax.lines[-1].get_color()
                    del ax.lines[-1]
                else:
                    color = None
                argspec = inspect.getfullargspec(plotter)
                if (argspec.varkw is not None) or ('color' in argspec.kwonlyargs) or ('color' in argspec.args):
                    # plotter won't error if we pass this keyword argument
                    # it might even work ..
                    try:
                        plotter(data, ax, color=color)
                    except Exception as e:
                        print('Plotter number {} failed!: {}'.format(axnum, e))
                else:
                    # Simply set the line color after plotting
                    # could mess up the color cycle.
                    try:
                        plotter(data, ax)
                        ax.lines[-1].set_color(color)
                    except:
                        print('Plotter number {} failed!'.format(axnum))
                ax.get_figure().canvas.draw()
            mypause(0.05)

    def clear(self):
        ''' Clear all the axes '''
        for fig in self.figs:
            for ax in fig.axes:
                xlabel = ax.get_xlabel()
                ylabel = ax.get_ylabel()
                title = ax.get_title()
                ax.cla()
                ax.set_ylabel(ylabel)
                ax.set_xlabel(xlabel)
                ax.set_title(title)

    def write(self, directory):
        ''' Write the figures to disk. '''
        pass

    def show(self):
        ''' Bring all the interactive plots to the foreground. '''
        import win32gui
        import win32com.client
        shell = win32com.client.Dispatch('WScript.Shell')
        # This is really messed up, but if you don't send this key, windows will
        # Refuse to bring another window to the foreground.
        # Its effect is like pressing the alt key.
        shell.SendKeys('%')
        console_hwnd = win32gui.GetForegroundWindow()
        # This alone doesn't work in windows with qt5 backend.  Don't know why.
        for fig in self.figs:
            fig.show()
            fig.canvas.manager.window.activateWindow()
            fig.canvas.manager.window.raise_()
        windowtitles = [f.canvas.manager.get_window_title() for f in self.figs]
        def enum_callback(hwnd, *args):
            txt = win32gui.GetWindowText(hwnd)
            if txt in windowtitles:
                #win32gui.SetForegroundWindow(hwnd)
                win32gui.ShowWindow(hwnd, True)
        win32gui.EnumWindows(enum_callback, None)
        # Put console back in foreground
        win32gui.SetForegroundWindow(console_hwnd)

    def close(self):
        ''' Close all the figures and stop doing anything '''
        for fig in self.figs:
            plt.close(fig)
        # Delete references
        self.figs = []
        self.axs = []


### These are supposed to be for the live plotting
# They should take the data and an axis to plot on
# Should handle single or multiple loops
# TODO: Can I make a wrapper that makes that easier?
# TODO: don't have each plot function downsample themselves, just do it once and share the result
def parametrized(dec):
    ''' This is a meta-decorator to create a parametrized decorator.  You got a better idea? '''
    def layer(*args, **kwargs):
        def repl(f):
            return dec(f, *args, **kwargs)
        return repl
    return layer

@parametrized
def plotter(plotfunc, cmap='jet', maxloops=100, maxsamples=5000, clear=False):
    '''
    Plotting functions decorated with this can be written as though they are plotting a single loop,
    but will automatically plot multiple loops if passed.
    Will also try to avoid plotting too much data by decimating (not implemented) it and plotting a maximum number of loops at a time
    if the plotter does not plot the arrays directly, then you might not need to decimate/limit the number
    I wish python had pattern matching...
    '''
    # TODO: Usually the data is in list or dict form when this is used. extend to series and dataframes?
    cmap = plt.get_cmap(cmap)
    @wraps(plotfunc)
    def wrap(data, ax=None, *args, **kwargs):
        if clear:
            ax.cla()
        typein = type(data)
        if typein is dict:
            # if data is length 1, simply call plotfunc
            plotfunc(data, ax, *args, **kwargs)
        elif typein is list:
            # if data is longer than length 1, call plotfunc several times, and try to apply a color map
            # use inspect to check if plotfunc can take keywords
            lendata = len(data)
            if lendata > maxloops:
                data = [data[int(n)] for n in np.round(np.linspace(0, lendata - 1, maxloops))]
            passcolor = False
            argspec = inspect.getfullargspec(plotfunc)
            if (argspec.varkw is not None) or ('color' in argspec.kwonlyargs) or ('color' in argspec.args):
                # plotter won't error if we pass the color keyword argument
                # it might even work ..
                colors = cmap(np.linspace(0, 1, len(data)))
                passcolor = True
            for i,d in enumerate(data):
                if passcolor:
                    kwargs['color'] = colors[i]
                plotfunc(d, ax, *args, **kwargs)
        else:
            print('Cannot plot that kind of data')
    return wrap

def plottertemplate(data, ax, **kwargs):
    '''
    Minimal template for defining a new plotter.
    Needs kwargs if you want live updating.
    '''
    ax.plot(data['x'], data['y'], **kwargs)
    ax.set_xlabel('x')
    ax.set_ylabel('y')

def ivplotter(data, ax=None, maxloops=100, smooth=False, **kwargs):
    # Maybe smooth data a bit and give it to plotiv
    # Make sure not too much data gets plotted, or it slows down the program a lot.
    # Would be better to smooth before splitting ...
    # kwargs gets passed through to plotiv, which passes them through to plt.plot
    if ax is None:
        fig, ax = plt.subplots()
    if smooth:
        data = ivtools.analyze.moving_avg(data, window=10)
    if type(data) is list:
        nloops = len(data)
    else:
        nloops = 1
    if nloops > maxloops:
        print('You captured {} loops.  Only plotting {} loops'.format(nloops, maxloops))
        loopstep = int(nloops / 99)
        data = data[::loopstep]
    ax.yaxis.set_major_formatter(mpl.ticker.EngFormatter())
    #ax.plot(data['V'], data['I'], **kwargs)
    plotiv(data, ax=ax, maxsamples=5000, **kwargs)

def R_vs_cycle_plotter(data, ax=None, **kwargs):
    if ax is None:
        fig, ax = plt.subplots()
    # Using line plot because that's all InteractiveFigs knows about

    if len(data['V'] > 1):
        v0 = np.min(data['V'])
        v1 = np.max(data['V'])
        R = ivtools.analyze.resistance(data, v0, v1)
    else:
        R = np.nan
    # Try to always make a data point after the largest one already on the plot
    if len(ax.lines) > 0:
        lastline = ax.lines[-1]
        lastx = np.max(lastline.get_data()[0])
    else:
        lastx = -1
    ax.plot(lastx + 1, R, marker='.', markersize=12, **kwargs)
    ax.set_xlabel('Cycle #')
    ax.xaxis.set_major_locator(mpl.ticker.MaxNLocator(integer=True))
    ax.set_ylabel('Resistance (from line fit) [$\Omega$]')
    engformatter('y')

#@plotter(clear=True)
def chplotter(data, ax=None, **kwargs):
    # basically just plot_channels with downsampling
    if ax is None:
        fig, ax = plt.subplots()
    # Remove previous lines
    for l in ax.lines[::-1]: l.remove()
    # Plot at most 100000 datapoints of the waveform
    channels = [ch for ch in ['A', 'B', 'C', 'D'] if ch in data]
    if len(channels) > 0:
        lendata = len(data[channels[0]])
        if lendata > 100000:
            print('Captured waveform has {} pts.  Downsampling data.'.format(lendata))
            step = lendata // 50000
            #plotdata = ivtools.analyze.decimate(data, step, columns=channels)
            plotdata = ivtools.analyze.sliceiv(data, step=step, columns=channels)
            if 'downsampling' in plotdata:
                plotdata['downsampling'] *= step
            else:
                plotdata['downsampling'] = step
        else:
            plotdata = data
        plot_channels(plotdata, ax=ax)

#@plotter
def dVdIplotter(data, ax=None, **kwargs):
    ''' Plot dV/dI vs V'''
    if ax is None:
        fig, ax = plt.subplots()
    mask = np.abs(data['V']) > .01
    vmasked = data['V'][mask]
    imasked = data['I'][mask]
    dv = np.diff(vmasked)
    di = np.diff(imasked)
    ax.plot(vmasked[1:], dv/di, **kwargs)
    ax.set_yscale('log')
    ax.set_xlabel('Voltage [V]')
    ax.set_ylabel('V/I [$\Omega$]')
    ax.yaxis.set_major_formatter(mpl.ticker.EngFormatter())


# Keithley ones
def Rfitplotter(data, ax=None, **kwargs):
    ''' Plot a line of resistance fit'''
    if ax is None:
        fig, ax = plt.subplots()
    mask = abs(data['V']) <= .1
    if sum(mask) > 1:
        line = np.polyfit(data['V'][mask], data['I'][mask], 1)
    else:
        line = [np.nan, np.nan]
    # Plot line only to max V or max I
    R = 1 / line[0]
    vmin = max(min(data['V']), min(data['I'] * R))
    vmax = min(max(data['V']), max(data['I'] * R))
    # Do some points in case you put it on a log scale later
    fitv = np.linspace(1.1 * vmin, 1.1 * vmax, 10)
    fiti = np.polyval(line, fitv)
    plotkwargs = dict(color='black', alpha=.3, linestyle='--')
    plotkwargs.update(kwargs)
    ax.plot(fitv, 1e6 * fiti, **plotkwargs)
    return R

def complianceplotter(data, ax=None, **kwargs):
    # Plot a dotted line indicating compliance current
    pass

def vtplotter(data, ax=None, **kwargs):
    if ax is None:
        fig, ax = plt.subplots()
    ''' This defines what gets plotted on ax2'''
    if 't' not in data:
        t = ivtools.analyze.maketimearray(data)
    else:
        t = data['t']
    ax.plot(t, data['V'], **kwargs)
    #color = ax.lines[-1].get_color()
    #ax.set_ylabel('Voltage [V]', color=color)
    ax.set_ylabel('Voltage [V]')
    ax.set_xlabel('Time [S]')
    ax.xaxis.set_major_formatter(mpl.ticker.EngFormatter())

def itplotter(data, ax=None, **kwargs):
    if ax is None:
        fig, ax = plt.subplots()
    if 't' in data:
        t = data['t']
    else:
        t = ivtools.analyze.maketimearray(data)
    ax.plot(t, data['I'], **kwargs)
    #color = ax.lines[-1].get_color()
    #ax.set_ylabel('Current [$\mu$A]', color=color)
    ax.set_ylabel('Current [A]')
    ax.yaxis.set_major_formatter(mpl.ticker.EngFormatter())
    ax.set_xlabel('Time [S]')
    ax.xaxis.set_major_formatter(mpl.ticker.EngFormatter())

def VoverIplotter(data, ax=None, **kwargs):
    ''' Plot V/I vs V, like GPIB control program'''
    if ax is None:
        fig, ax = plt.subplots()
    # Mask small currents, since V/I will blow up
    # There's definitely a better way.
    #if len(data['I'] > 0):
    #    max_current = np.max(np.abs(data['I']))
    #    mask = np.abs(data['I']) > .01 * max_current
    #else:
    #    mask = []

    def calc_VoverI(data):
        mask = np.abs(data['V']) > .01

        if 'Vmeasured' in data:
            VoverI = data['Vmeasured'] / data['I']
        elif 'Imeasured' in data:
            VoverI = data['V'] / data['Imeasured']
        else:
            VoverI = data['V'] / data['I']

        VoverI[~mask] = np.nan
        VoverI[VoverI <= 0] = np.nan

        return VoverI

    ax.set_yscale('log')

    #ax.plot(V, VoverI, **kwargs)
    # should work with multiple loops
    plotiv(data, y=calc_VoverI, ax=ax, **kwargs)
    #color = ax.lines[-1].get_color()

    ax.yaxis.set_major_formatter(mpl.ticker.EngFormatter())
    ax.set_xlabel('Voltage [V]')
    #ax.set_ylabel('V/I [$\Omega$]', color=color)
    # Also called Chordal resistance
    ax.set_ylabel('Static Resistance (V/I) [$\Omega$]')

# TODO differential resistance plotter

def vcalcplotter(data, ax=None, R=None, **kwargs):
    '''
    Subtract internal series resistance voltage drop
    For Lassen R = 143, 2164, 8197, 12857
    '''
    # Sorry this is shitty ...
    dtype = type(data)
    # i don't want to modify input data, make shallow copy
    if dtype in (pd.Series, pd.DataFrame):
        data = data.copy(deep=False)
    else:
        data = data.copy()
    Rmap = {0:143, 1000:2164, 5000:8197, 9000:12857}
    if ax is None:
        fig, ax = plt.subplots()

    if 'Vd' in data:
        plotiv(data, ax=ax, x='Vd', **kwargs)
    elif 'Vcalc' in data:
        plotiv(data, ax=ax, x='Vcalc', **kwargs)
    else:
        # Desperately try to figure out the series resistance and calculate Vd
        if hasattr(R, '__call__'):
            R = R()
        if R is None:
            # Look for R in the meta data
            # Check normal meta
            R = data.get('R_series')
            if R is not None:
                # If it is a lassen coupon, then convert to the measured values of series resistors
                if dtype is list:
                    # Fuck
                    wafer_code = data.get('wafer_code')[0]
                elif dtype is pd.DataFrame:
                    wafer_code = data.get('wafer_code').iloc[0]
                else:
                    wafer_code = data.get('wafer_code')

                if wafer_code == 'Lassen':
                    if (dtype == pd.Series) or (not hasattr(R, '__iter__')):
                        R = int(R)
                        if R in Rmap:
                            R = Rmap[R]
                    else:
                    # lol
                        R = np.array([Rmap[r] if r in Rmap else r for r in R])
            else:
                # Assumption for R_series if there's nothing in the meta data
                R = 0
        # wtf modifies the input data?  Shouldn't do that.

        # Determine the units of I data.  Assume the units are uniform.
        Iunit = None
        # This is STUPID
        if dtype is list:
            representative = data[0]
        elif dtype is pd.DataFrame:
            representative = data.iloc[0]
        elif dtype in (pd.Series, dict):
            representative = data
        if 'units' in representative:
            if 'I' in representative['units']:
                Iunit = representative['units']['I']
        if Iunit == '$\mu$A':
            Iunit = 1e-6
        else:
            Iunit = 1

        if type(data) is list:
            for d in data:
                d['Vcalc'] = d['V'] - R * d['I'] * Iunit
        else:
            # Works for Series, dict, DataFrame
            data['Vcalc'] = data['V'] - R * data['I'] * Iunit

        plotiv(data, ax=ax, x='Vcalc', **kwargs)

        if hasattr(R, '__iter__'):
            R = R[0]
        ax.set_xlabel('V device (calculated assuming Rseries={}$\Omega$) [V]'.format(R))

    ax.yaxis.set_major_formatter(mpl.ticker.EngFormatter())


### Widgets
# TODO: more of these!
def plot_span(data=None, ax=None, plotfunc=plotiv, **kwargs):
    '''
    Select index range from plot of some parameter vs index.  Plot the loops there.
    To use selector, just make sure you don't have any other gui widgets active
    Will remain active as long as the return value is not garbage collected
    Ipython keeps a reference to all outputs, so this will stay open forever if you don't assign it a value
    '''
    if data is None:
        # Check for global variables ...
        # Sorry if this offends you ..  it offends me
        print('No data passed. Looking for global variable d')
        try:
            data = d
        except:
            print('No global variable d. Looking for global variable df')
            try:
                data = df
            except:
                raise Exception('No data can be found')

    if ax is None:
        ax = plt.gca()
    def onselect(xmin, xmax):
        # Plot max 1000 loops
        xmin = int(xmin)
        xmax = int(xmax)
        n = xmax - xmin
        step = max(1, int(n / 1000))
        print('Plotting loops {}:{}:{}'.format(xmin, xmax+1, step))
        plotfunc(data[xmin:xmax+1:step], **kwargs)
        plt.show()
    rectprops = dict(facecolor='blue', alpha=0.3)
    return SpanSelector(ax, onselect, 'horizontal', useblit=True, rectprops=rectprops)

# Data selector
def plot_selector(data=None, ax=None, plotfunc=plotiv, x='V', y='I', **kwargs):
    '''
    Plot all the data, x vs y
    Select 2D range from plot of x vs y.
    print the data indices that have data in the range selected
    # Or should it return the data subset?

    # TODO: use lasso tool instead

    Will remain active as long as the return value is not garbage collected
    Ipython keeps a reference to all outputs, so this will stay open forever if you don't assign it a value
    '''
    if data is None:
        # Check for global variables ...
        # Sorry if this offends you ..  it offends me
        print('No data passed. Looking for global variable d')
        try:
            data = d
        except:
            print('No global variable d. Looking for global variable df')
            try:
                data = df
            except:
                raise Exception('No data can be found')

    if ax is None:
        ax = plt.gca()

    plotfunc(data, x=x, y=y, ax=ax)
    def onselect(eclick, erelease):
        x1, y1 = eclick.xdata, eclick.ydata
        x2, y2 = erelease.xdata, erelease.ydata

        xmin = min(x1, x2)
        xmax = max(x1, x2)
        ymin = min(y1, y2)
        ymax = max(y1, y2)

        #print("(%.2e, %.2e) --> (%.2e, %.2e)" % (x1, y1, x2, y2))
        #print("The button you used were: %s %s" % (eclick.button, erelease.button))
        # Find the data that has values in the selected range
        print(f'[{xmin}, {xmax}, {ymin}, {ymax}]')
        def inside(d):
            X = d[x]
            Y = d[y]
            return np.any((X > xmin) & (X < xmax) & (Y > ymin) & (Y < ymax))
        if type(data) is pd.DataFrame:
            print(data.index[data.apply(inside, 1)])
        else:
            # Should be a list of dicts/Series
            print([i for i,d in enumerate(data) if inside(d)])
    rectprops = dict(facecolor='blue', alpha=0.3)
    RS = RectangleSelector(ax, onselect, 'box', useblit=True, rectprops=rectprops)
    return RS


### Animation
# TODO: check out the library "celluloid"
def write_frames(data, directory, splitbranch=True, shadow=True, extent=None, startloopnum=0, title=None, axfunc=None, **kwargs):
    '''
    Write set of ivloops to disk to make a movie which shows their evolution nicely
    axfunc gets called on the axis every frame -- if you want to modify it in some way
    kwargs get passed through to plotiv, which can get passed through to plt.plot
    '''
    if not os.path.isdir(directory):
        os.makedirs(directory)
    fig, ax = plt.subplots()
    fig.set_tight_layout(True)
    if shadow:
        # Plot them all on top of each other transparently for reference
        x = 'V'
        y = 'I'
        if 'x' in kwargs:
            x = kwargs['x']
        if 'y' in kwargs:
            y = kwargs['y']
        plotiv(data, color='gray', linewidth=.5, alpha=.03, x=x, y=y, ax=ax)
    #colors = plt.cm.rainbow(arange(len(data))/len(data))
    colors = ['black'] * len(data)
    if extent is not None:
        ax.set_xlim(extent[0], extent[1])
        ax.set_ylim(extent[2], extent[3])
    if type(data) is pd.DataFrame:
        # reset index so that we don't skip file names
        thingtoloop = data.reset_index().iterrows()
    else:
        thingtoloop = enumerate(data)
    for i,l in thingtoloop:
        if splitbranch:
            # Split branches
            colorup = 'Red'
            colordown = 'DarkBlue'
            plotiv(ivtools.analyze.increasing(l, sort=True), ax=ax, color=colorup, label=r'$\rightarrow$', **kwargs)
            plotiv(ivtools.analyze.decreasing(l, sort=True), ax=ax, color=colordown, label=r'$\leftarrow$', **kwargs)
            ax.legend(title='Sweep Direction')
        else:
            # Colors will mess up if you pass a dataframe with non range(0, ..) index
            plotiv(l, ax=ax, color=colors[i], **kwargs)
        if title is None:
            ax.set_title('Loop {}'.format(i+startloopnum))
        else:
            # Make title from the key indicated in argument
            # Could make it a function and then call the function on the data
            # Yeah let's do that
            ax.set_title(title(l))
        if axfunc is not None:
            # Can do an operation on the axis, or on whatever you want.
            # First argument will be the axis, second argument the loop being plotted
            sig = signature(axfunc)
            nparams = len(sig.parameters)
            if nparams > 1:
                axfunc(ax, l)
            elif len(sig) == 1:
                axfunc(ax)
        plt.savefig(os.path.join(directory, 'Loop_{:03d}'.format(i)))
        del ax.lines[-1]
        del ax.lines[-1]

def write_frames_2(data, directory, persist=5, framesperloop=50, extent=None):
    ''' Temporary name, make a movie showing iv loops as they are swept'''
    if not os.path.isdir(directory):
        os.makedirs(directory)
    fig, ax = plt.subplots(figsize=(8,6))
    fig.set_tight_layout(True)
    if extent is not None:
        ax.set_xlim(extent[0], extent[1])
        ax.set_ylim(extent[2], extent[3])
    #colors = plt.cm.rainbow(arange(len(data))/len(data))
    colors = ['black'] * len(data)
    if type(data) is pd.DataFrame:
        thingtoloop = data.iterrows()
    else:
        thingtoloop = enumerate(data)
    frame = 0
    for i,l in thingtoloop:
        npts = len(l['V'])
        step = max(1, int(npts / framesperloop))
        # empty plots to update with data
        # Assuming there is ONE loop, starting and ending at zero
        # Up to first extreme
        C1 = 'forestgreen'
        C2 = 'darkmagenta'
        line1 = ax.plot([], color=C1, alpha=1)[0]
        # Down to min
        line2 = ax.plot([], color=C2, alpha=1)[0]
        # Back up to zero
        line3 = ax.plot([], color=C1, alpha=1)[0]

        plt.title('Loop {}'.format(i))
        ax.set_xlabel('Applied Voltage [V]')
        ax.set_ylabel('Device Current [$\mu$A]')
        imax = np.argmax(l['V'])
        imin = np.argmin(l['V'])
        firstextreme = min(imax, imin)
        secondextreme = max(imax, imin)
        for endpt in np.int32(np.linspace(step, npts+1, framesperloop)):
            end1 = min(firstextreme, endpt)
            line1.set_data(l['V'][:end1], l['I'][:end1])
            end2 = min(secondextreme, endpt)
            line2.set_data(l['V'][firstextreme:end2], l['I'][firstextreme:end2])
            line3.set_data(l['V'][secondextreme:endpt], l['I'][secondextreme:endpt])
            plt.savefig(os.path.join(directory, 'Loop_{:03d}'.format(frame)))
            frame += 1
            # Reduce opacity of all previous loops, every frame (because cool)
            for part in ax.lines[:-3]:
                part.set_alpha(part.get_alpha() * 0.96)
                part.set_color('black')
                part.set_linewidth(1)
        # Suddenly reduce opacity of previous loop
        line1.set_alpha(.75)
        line2.set_alpha(.75)
        line3.set_alpha(.75)
        # I hope i starts at zero, it won't if you pass a dataframe slice
        if i > persist:
            # Remove the oldest loop
            del ax.lines[0:3]

def frames_to_mp4(directory, fps=10, prefix='Loop', outname='out'):
    # Send command to create video with ffmpeg
    # TODO: have it recognize the file prefix
    # Don't know difference between -framerate and -r options, but it
    # seems both need to be set to the desired fps.  Even the order matters.  Don't change it.

    os.system(cmd)

def frames_to_mp4(directory, fps=10, prefix='Loop', crf=5, outname='out'):
    ''' Send command to create video with ffmpeg
    crf controls quality. 1 is the best. 18 is not that bad...
    '''
    #cmd = (r'cd "{}" & ffmpeg -framerate 10 -i {}%03d.png -c:v libx264 '
    #        '-r 15 -pix_fmt yuv420p -vf "scale=trunc(iw/2)*2:trunc(ih/2)*2" '
    #        '{}.mp4').format(directory, prefix, outname)
    # Should be higher quality still compatible with outdated media players
    # And ppt....
    cmd = (r'cd "{0}" & ffmpeg -framerate {1} -i {3}_%03d.png -c:v libx264 '
            '-r {2} -pix_fmt yuv420p -crf {5} -vf "scale=trunc(iw/2)*2:trunc(ih/2)*2" '
            '{4}.mp4').format(directory, fps, fps+5, prefix, outname, crf)
    # Need elite player to see this one, but it should be better in all ways
    #cmd = (r'cd "{}" & ffmpeg -framerate 10 -i {}%03d.png -c:v libx264 '
            #' -crf 17 -vf "scale=trunc(iw/2)*2:trunc(ih/2)*2" '
            #'{}.mp4').format(directory, prefix, outname)
    os.system(cmd)


### Reference marks
def plot_powerlaw_lines(ax=None, slope=-2, num=20, label='Area$^{-1}$ Scaling', **kwargs):
    '''
    Put some reference lines on a log-log plot indicating a certain power law dependence
    y = a * x^slope
    values of 'a' chosen to fill the current plot limits
    For now, will not work properly if there are negative numbers on the x or y limits
    '''
    if ax is None:
        ax = plt.gca()
    ymin, ymax = ax.get_ylim()
    xmin, xmax = ax.get_xlim()
    if (ymin < 0) or (xmin < 0):
        raise Exception('I cannot do anything intelligent with negative axis limits yet')
    logymin, logymax = np.log10(ymin), np.log10(ymax)
    logxmin, logxmax = np.log10(xmin), np.log10(xmax)
    # y and x points that the lines should pass through
    y = np.logspace(logymin, logymax, num)
    x = np.logspace(logxmin, logxmax, num)
    if slope > 0:
        y = y[::-1]
    xplot = np.logspace(logxmin, logxmax, 100)
    plotargs = dict(linestyle='--', alpha=.2, color='black')
    plotargs.update(kwargs)
    for xi, yi in zip(x, y):
        ax.plot(xplot, yi/xi**slope * xplot**slope, label=None, **plotargs)
    # Label only one line (so legend does not repeat)
    ax.lines[-1].set_label(label)
    # Put the limits back to where they were initially
    ax.set_xlim(xmin, xmax)
    ax.set_ylim(ymin, ymax)

# Used to be called this.  Leaving it here to not break old scripts
plot_log_reference_lines = plot_powerlaw_lines
def plot_load_lines(R, n=20, Iscale=1, ax=None, **kwargs):
    '''
    Put some reference lines indicating load lines for a particular series resistance.
    Assumes V is in volts and I is in amps.  Use I=1e-6 to scale to microamps
    '''

    plotargs = dict(linestyle='--', alpha=.2, c='black')
    plotargs.update(kwargs)

    if ax is None:
        ax = plt.gca()
    ylims = ax.get_ylim()
    ymin, ymax = ylims
    xlims = ax.get_xlim()
    xmin, xmax = xlims

    # Fill the whole plot with lines.  Find points to go through
    if ax.get_yscale() == 'linear':
        yp = np.linspace(ymin, ymax , n)
    else:
        # Sorry if this errors.  Negative axis ranges are possible on a log plot.
        logymin, logymax = np.log10(ymin), np.log10(ymax)
        yp = np.logspace(logymin, logymax + np.log10(ymax - ymin), n)
    if ax.get_xscale() == 'linear':
        xp = np.linspace(xmin, xmax , n)
    else:
        logxmin, logxmax = np.log10(xmin), np.log10(xmax)
        xp = np.logspace(logxmin, logxmax + np.log10(xmax - xmin), n)

    # Load lines aren't lines on log scale, so plot many points
    x = np.linspace(xmin, xmax, 500)
    # Plot one at a time so you can just label one (for legend)
    slope = 1 / R / Iscale
    for xi,yi in zip(xp, yp):
        ax.plot(x, yi - slope * (x - xi), **plotargs)
    # Label the last one
    ax.lines[-1].set_label('{}$\Omega$ Load Line'.format(metric_prefix(R)))
    # Put the limits back
    ax.set_xlim(*xlims)
    ax.set_ylim(*ylims)


def plot_power_lines(pvals=None, npvals=10, ax=None, xmin=None):
    '''
    Plot lines of constant power on the indicated axis  (should be I vs V)
    pass either pvals (explicitly set the power levels) or npvals (set the number of power values to plot)
    TODO: Label power values
    '''
    if ax is None:
        ax = plt.gca()

    x0, x1 = ax.get_xlim()
    if xmin is not None:
        x0 = xmin
    y0, y1 = ax.get_ylim()

    if pvals is None:
        # Determine power range from axis limits
        if (x0 < 0) or (y0 < 0):
            minp = 0
        else:
            minp = x0 * y0
        maxp = x1 * y1
        if (ax.get_yscale() == 'log') or (ax.get_xscale() == 'log'):
            if minp < 0:
                # Sometimes scale of axis includes negative powers.  Data shouldn't.
                # Assuming here the voltage axis is the problem.  Might need to fix it later.
                minp = y0 * (x0 + 0.1 * (x1 - x0))
            pvals = np.logspace(np.log10(minp), np.log10(maxp), 10)[1:-1]
        else:
            pvals = np.linspace(minp, maxp, npvals)[1:-1]

    # Easiest to space equally in x.  Could change this later so that high slope areas get enough data points.
    x = np.linspace(x0, x1, 1000)
    #pvals = np.linspace(pmin, pmax, nlines)
    ylist = [p/x for p in pvals]
    for y in ylist:
        ax.plot(x, y, '--', color='black', alpha=.3)

    # Put the limits back
    ax.set_xlim(x0, x1)
    ax.set_ylim(y0, y1)


### Other kinds of plotting utilities
def metric_prefix(x):
    #longnames = ['exa', 'peta', 'tera', 'giga', 'mega', 'kilo', '', 'milli', 'micro', 'nano', 'pico', 'femto', 'atto']
    prefix = ['E', 'P', 'T', 'G', 'M', 'k', '', 'm', '$\mu$', 'n', 'p', 'f', 'a']
    values = [1e18, 1e15, 1e12, 1e9, 1e6, 1e3, 1e0, 1e-3, 1e-6, 1e-9, 1e-12, 1e-15, 1e-18]
    if abs(x) < min(values):
        return '{:n}'.format(x)
    for v, p in zip(values, prefix):
        if abs(x) >= v:
            return '{:n}{}'.format(x/v, p)

def metric_prefix_longname(x, decimals=1):
    longnames = ['exa', 'peta', 'tera', 'giga', 'mega', 'kilo', '', 'milli', 'micro', 'nano', 'pico', 'femto', 'atto']
    prefix = ['E', 'P', 'T', 'G', 'M', 'k', '', 'm', '$\mu$', 'n', 'p', 'f', 'a']
    values = [1e18, 1e15, 1e12, 1e9, 1e6, 1e3, 1e0, 1e-3, 1e-6, 1e-9, 1e-12, 1e-15, 1e-18]
    if abs(x) < min(values):
        return '{:n}'.format(x)
    for v, p in zip(values, longnames):
        if abs(x) >= v:
            return f'{x/v:.{decimals}f} {p}'

def engformatter(axis='y', ax=None):
    if ax is None:
        ax = plt.gca()
    if axis.lower() == 'x':
        axis = ax.xaxis
    else:
        axis = ax.yaxis
    axis.set_major_formatter(mpl.ticker.EngFormatter())

def truncate_colormap(cmap, minval=0.0, maxval=1.0, n=256):
    new_cmap = mpl.colors.LinearSegmentedColormap.from_list(
        'trunc({n},{a:.2f},{b:.2f})'.format(n=cmap.name, a=minval, b=maxval),
        cmap(np.linspace(minval, maxval, int(256*(maxval-minval)))), N=n)
    return new_cmap

def xylim():
    # return the command to set a plot xlim,ylim to the xlim and ylim of the current plot
    # also put it on the clipboard
    # got sick of repeating this over and over
    xlim = plt.xlim()
    ylim = plt.ylim()
    cmd = 'plt.xlim({:.5e}, {:.5e})\nplt.ylim({:.5e}, {:.5e})'.format(*xlim, *ylim)
    print(cmd)
    # I don't know how to copy a new line onto the clipboard
    df = pd.DataFrame([cmd.replace('\n', ';')])
    df.to_clipboard(index=False,header=False)<|MERGE_RESOLUTION|>--- conflicted
+++ resolved
@@ -633,12 +633,8 @@
               sparseticks=True, xlog=False, ylog=False, sortparams=False, paramvals=None,
               ax=None, **kwargs):
     '''
-<<<<<<< HEAD
     line plot y vs x, grouping lines by any number of parameters
 
-=======
-    Plot y vs x grouping by any number of parameters
->>>>>>> ef81df70
     Can choose a subset of the parameter values to plot, and the colors will be the same as if the
     subset was not passed.  does that make any sense? sorry.
     '''
