""" Functions for saving and loading data """

# Local imports
from . import analyze
from . import plot as ivplot

import os
import re
import fnmatch
import pandas as pd
from datetime import datetime
from matplotlib import pyplot as plt
import sys
import subprocess
import numpy as np
import time
from matplotlib import pyplot as plt
try:
    import cPickle as pickle
except:
    import pickle
import scipy.io as spio
from scipy.io import savemat
pjoin = os.path.join
splitext = os.path.splitext
psplit = os.path.split

gitdir = os.path.split(__file__)[0]

logger = None

class MetaHandler(object):
    '''
    Stores, cycles through, prints meta data (stored in dicts, or pd.Series)
    for attaching sample information to data files

    '''
    def __init__(self, oldinstance=None):
        if oldinstance is None:
            # This stores the currently selected metadata.  It's a dict or a pd.Series
            # Go ahead and overwrite it if you want
            self.meta = {}
            # This is the index of the selected data
            self.i = 0
            # This is the dataframe holding all of the metadata -- one row per device
            self.df = None
            # These key:values are always appended
            self.static = {}
            # This controls which keys will be used to construct a filename
            self.filenamekeys = []
            # TODO: This will be called with str.format
            #self.filenameformatter = None
            # These keys get printed when you step through the list of metadata
            self.prettykeys = []
            self.moduledir = os.path.split(__file__)[0]
        else:
            # In case you redefine the class but want to keep the same data inside
            self.__dict__ = oldinstance.__dict__


    def self_merge(self, columns=None):
        '''
        Not implemented
        Merge meta df with itself, by default on columns which have no missing values
        '''
        pass

    def load_from_csv(self, xlspath):
        ''' Not implemented. '''
        pass

    # TODO: Unified metadata loader that just loads every possible sample

    def load_nanoxbar(self, **kwargs):
        '''
        Load nanoxbar metadata
        use keys X, Y, width_nm, device
        Making no attempt to load sample information, because it's a huge machine unreadable excel file mess.
        all kwargs will just be added to all metadata
        '''
        nanoxbarfile = os.path.join(self.moduledir, 'sampledata/nanoxbar.pkl')
        nanoxbar = pd.read_pickle(nanoxbarfile)
        devicemetalist = nanoxbar
        for name, value in kwargs.items():
            if name in nanoxbar:
                if not hasattr(value, '__iter__'):
                    value = [value]
                devicemetalist = devicemetalist[devicemetalist[name].isin(value)]
            else:
                devicemetalist[name] = [kwargs[name]] * len(devicemetalist)
        filenamekeys = ['X', 'Y', 'width_nm', 'device']
        if 'sample_name' in kwargs:
            filenamekeys = ['sample_name'] + filenamekeys
        meta_i = 0
        self.df = devicemetalist
        self.meta = devicemetalist.iloc[0]
        self.prettykeys = filenamekeys
        self.filenamekeys = filenamekeys
        print('Loaded {} devices into metadata list'.format(len(devicemetalist)))
        self.print()

    def load_lassen(self, **kwargs):
        '''
        Load wafer information for Lassen
        if a key is specified which is in the deposition sheet, then try to merge in deposition data
        Specify lists of keys to match on. e.g. coupon=[23, 24], module=['001H', '014B']
        '''
        deposition_file = os.path.join(self.moduledir, 'sampledata/CeRAM_Depositions.xlsx')
        lassen_file = os.path.join(self.moduledir, 'sampledata/all_lassen_device_info.pkl')

        deposition_df = pd.read_excel(deposition_file, header=8, skiprows=[9])
        # Only use info for Lassen wafers
        deposition_df = deposition_df[deposition_df['wafer_code'] == 'Lassen']
        lassen_df = pd.read_pickle(lassen_file)
        # Merge data
        merge_deposition_data_on = ['coupon']

        # If someone neglected to write the coupon number in the deposition sheet
        # Merge the non-coupon specific portion of lassen_df
        coupon_cols = ['coupon', 'die_x', 'die_y', 'die']
        non_coupon_cols = [c for c in lassen_df.columns if c not in coupon_cols]
        non_coupon_specific = lassen_df[lassen_df.coupon == 42][non_coupon_cols]
        lassen_df = pd.concat((lassen_df, non_coupon_specific))

        if any([(k in deposition_df) for k in kwargs.keys()]):
            meta_df = pd.merge(lassen_df, deposition_df, how='left', on=merge_deposition_data_on)
        else:
            meta_df = lassen_df

        # Check that function got valid arguments
        for key, values in kwargs.items():
            if key not in meta_df.columns:
                raise Exception('Key must be in {}'.format(meta_df.columns))
            if isinstance(values, str) or not hasattr(values, '__iter__'):
                kwargs[key] = [values]

        #### Filter kwargs ####
        for key, values in kwargs.items():
            meta_df = meta_df[meta_df[key].isin(values)]
        #### Filter devices to be measured #####
        devices001 = [2,3,4,5,6,7,8]
        devices014 = [4,5,6,7,8,9]
        meta_df = meta_df[~((meta_df.module_num == 1) & ~meta_df.device.isin(devices001))]
        meta_df = meta_df[~((meta_df.module_num == 14) & ~meta_df.device.isin(devices014))]
        meta_df = meta_df.dropna(1, 'all')
        sortby = [k for k in ('coupon', 'module', 'device') if k in meta_df.columns]
        meta_df = meta_df.sort_values(by=sortby)

        # Try to convert data types
        typedict = dict(wafer_number=np.uint8,
                        coupon=np.uint8,
                        sample_number=np.uint16,
                        number_of_dies=np.uint8,
                        cr=np.uint8,
                        thickness_1=np.uint16,
                        thickness_2=np.uint16,
                        dep_temp=np.uint16,
                        etch_time=np.float32,
                        etch_depth=np.float32)
        for k,v in typedict.items():
            if k in meta_df:
                # int arrays don't support missing data, because python sucks and computers suck
                if not any(meta_df[k].isnull()):
                    meta_df[k] = meta_df[k].astype(v)

        self.i = 0
        self.df = meta_df
        self.meta = meta_df.iloc[0]
        self.prettykeys = ['dep_code', 'coupon', 'die', 'module', 'device', 'width_nm', 'R_series', 'layer_1', 'thickness_1']
        self.filenamekeys = ['dep_code', 'sample_number', 'module', 'device']
        print('Loaded metadata for {} devices'.format(len(self.df)))
        self.print()

    def load_depositions():
        ''' Load sample information from some deposition sheet '''
        pass

    def step(self, n):
        ''' Select the another device by taking a step through meta df '''
        lastmeta = self.meta
        meta_i = self.i + n
        if meta_i < 0:
            print('You are already at the beginning of metadata list')
            return
        elif meta_i >= len(self.df):
            print('You are already at the end of metadata list')
            return
        else:
            self.i += n
            if type(self.df) == pd.DataFrame:
                self.meta = self.df.iloc[self.i]
            else:
                self.meta = self.df[self.i]

        # Highlight keys that have changed
        hlkeys = []
        for key in self.meta.keys():
            if key not in lastmeta.keys() or self.meta[key] != lastmeta[key]:
                hlkeys.append(key)
        print('You have selected this device (index {}):'.format(self.i))
        # Print some information about the device
        self.print(hlkeys=hlkeys)
        pass

    def next(self):
        self.step(1)

    def previous(self):
        self.step(-1)

    def print(self, keys=None, hlkeys=None):
        ''' Print the selected metadata '''
        # Print some information about the device
        if self.prettykeys is None or len(self.prettykeys) == 0:
            # Print all the information
            prettykeys = self.meta.keys()
        else:
            prettykeys = self.prettykeys
        for key in prettykeys:
            if key in self.meta.keys():
                if hlkeys is not None and key in hlkeys:
                    print('{:<18}\t{:<8} <----- Changed'.format(key[:18], self.meta[key]))
                else:
                    print('{:<18}\t{}'.format(key[:18], self.meta[key]))

    def attach(self, data):
        '''
        Attach the currently selected metadata to input data
        Might overwrite existing keys!
        May modify the input data in addition to returning it
        '''
        if len(self.meta) > 0:
            print('Attaching the following metadata:')
            self.print()
        dtype = type(data)
        if dtype is dict:
            # Make shallow copy
            dataout = data.copy()
            dataout.update(self.meta)
            dataout.update(self.static)
        elif dtype is list:
            dataout = [d.copy() for d in data]
            for d in dataout:
                d.update(self.meta)
                d.update(self.static)
        elif dtype is pd.Series:
            # Series can't be updated by dicts
            dataout = data.append(pd.Series(self.meta)).append(pd.Series(self.static))
        elif dtype is pd.DataFrame:
            dupedmeta = pd.DataFrame([self.meta] * len(data), index=data.index)
            dupedstatic = pd.DataFrame([self.static] * len(data), index=data.index)
            allmeta = dupedmeta.join(dupedstatic)
            dataout = data.join(allmeta)
        else:
            print('MetaHandler does not understand what kind of data you are trying to attach to.')
            dataout = data.append(meta.meta).append(meta.static)
        return dataout

    def filename(self):
        ''' Create a timestamped filename from selected metadata '''
        filename = datetime.now().strftime('%Y-%m-%d_%H%M%S_%f')[:-3]
        for fnkey in self.filenamekeys:
            if fnkey in self.meta.keys():
                filename += '_{}'.format(self.meta[fnkey])
            elif fnkey in self.static.keys():
                filename += '_{}'.format(self.static[fnkey])
        return filename

def validvarname(varStr):
    # Make valid variable name from string
    sub_ = re.sub('\W|^(?=\d)','_', varStr)
    sub_strip = sub_.strip('_')
    if sub_strip[0].isdigit():
       # Can't start with a digit
       sub_strip = 'm_' + sub_strip
    return sub_strip

def valid_filename():
    pass


def timestamp(date=True, time=True, ms=True, us=False):
    now = datetime.now()
    datestr = now.strftime('%Y-%m-%d')
    timestr = now.strftime('%H%M%S')
    msstr = now.strftime('%f')[:-3]
    usstr = now.strftime('%f')[-3:]
    parts = []
    if date:
        parts.append(datestr)
    if time:
        parts.append(timestr)
    if ms:
        parts.append(msstr)
    if us:
        parts[-1] += usstr

    return '_'.join(parts)

def getGitRevision():
    rev = subprocess.getoutput('cd \"{}\" & git rev-parse --short HEAD'.format(gitdir))
    #return subprocess.check_output(['git', 'rev-parse', '--short', 'HEAD']).decode().strip()
    if 'not recognized' in rev:
        # git not installed probably
        return 'Dunno'
    else:
        return rev

def getGitStatus():
    return subprocess.check_output(['git', 'status', '-z'])

def log_ipy(start=True, logfilepath=None):
    '''
    Append ipython and std in/out to a text file
    There are some strange bugs involved
    spyder just crashes, for example
    don't be surprised if it messes something up
    '''
    global logger
    magic = get_ipython().magic
    magic('logstop')

    # Sorry, I just don't know a better way to do this.
    # I want to store the normal standard out somewhere it's safe
    # But this can only run ONCE
    try:
        sys.stdstdout
    except:
        sys.stdstdout = sys.stdout

    class Logger(object):
        ''' Something to replace stdout '''
        def __init__(self):
            self.terminal = sys.stdstdout
            self.log = open(logfilepath, 'a')

        def write(self, message):
            self.terminal.write(message)
            # Comment the lines and append them to ipython log file
            self.log.writelines(['#[Stdout]# {}\n'.format(line) for line in message.split('\n') if line != ''])

        def flush(self):
            self.log.flush()
            # This needs to be here otherwise there's no line break in the terminal.  Don't worry about it.
            self.terminal.flush()

    if logger is not None:
        logger.log.close()

    if start:
        #logfilepath = os.path.join(datafolder, subfolder, datestr + '_IPython.log')
        magic('logstart -o {} append'.format(logfilepath))
        logger = Logger()
        sys.stdout = logger
    else:
        sys.stdout = sys.stdstdout



def read_txt(filepath, **kwargs):
    '''
    Function to read IV data from text files, trying to accomodate all the ridiculous formats I have encountered at IWEII.
    All columns will be loaded, but can be renamed to a standard value such as 'I' and 'V', or to a more reasonable name.
    Return pd.Series with additional information, like mtime, filepath, etc.
    kwargs passes through to pd.readcsv, so you can pass decimal = ',' or sep=' ', etc..
    '''
    # Different headers
    # Decimal commas instead of decimal points
    # Inconsistent use of delimiters within one file
    # Delimiters in the column names
    # ...

    # Here is a dict which constructs a mapping between various column names I have seen and a standard column name
    colnamemap = {'I': ['Current Probe (A)', 'Current [A]', 'Current[A]', 'I1'],
                  'V': ['Voltage Source (V)', 'Voltage [V]', 'Voltage[V]', 'V1'],
                  'T': ['Temperature  (K)', 'Temperature', 'Temperature [K]'],
                  't': ['time', 'Time [S]', 't[s]'],
                  'Vmeasured': ['Voltage Probe (V)']}

    # Default arguments for readcsv
    readcsv_args = dict(sep='\t', decimal='.')
    readcsv_args.update(kwargs)

    # Need to do different things for different file formats
    # Can't rely on file extensions.
    # For now, read the first row of the file to determine readcsv arguments
    with open(filepath, 'r') as f:
        firstline = f.readline()
        if firstline == '*********** I(V) ***********\n':
            # From Lakeshore labview monstrosity
            readcsv_args['skiprows'] = 8
            more_header = []
            for _ in range(7):
                more_header.append(f.readline())
            header = [firstline]
            header.extend(more_header)
            # Save this line to parse later
            colname_line = more_header[-1]
            # Single string version
            header = ''.join(header)
        elif firstline.startswith('linestoskip:'):
            # GPIB control monstrosity
            skiprows = int(firstline[12:].strip()) + 1
            readcsv_args['skiprows'] = skiprows
            more_header = []
            for _ in range(skiprows - 1):
                more_header.append(f.readline())
            header = [firstline]
            header.extend(more_header)
            colname_line = more_header[-1]
            # Single string version
            header = ''.join(header)
<<<<<<< HEAD
=======
        elif firstline.startswith('#Temperature'):
            # no header ....
            header = firstline
            readcsv_args['header'] = None
            readcsv_args['comment'] = '#'
            colname_line = 't\tV\tI\tV/I'
>>>>>>> 9bc4d37b
        else:
            # Assume first row contains column names
            # But cannot trust that they are properly delimited
            readcsv_args['skiprows'] = 1
            colname_line = firstline
            header = firstline

        # Try to split the colname line by the normal delimiter
        splitnames = colname_line.strip().split(readcsv_args['sep'])

        if len(splitnames) > 1:
            # Probably these are the column names?
            readcsv_args['names'] = splitnames
        else:
            # Another format that I have seen is like 'col name [unit]'
            # with a random number of spaces interspersed. Split after ].
            colnames = re.findall('[^\]]+\]', header)
            readcsv_args['names'] = [c.strip() for c in colnames]

    df = pd.read_csv(filepath, index_col=False, **readcsv_args)

    # Rename recognized columns to standard names
    dfcols = df.columns
    for k in colnamemap:
        if k not in dfcols:
            # If a column is not already named with the standard name
            for altname in colnamemap[k]:
                if altname in dfcols:
                    df.rename(columns={altname:k}, inplace=True)

    # My preferred format for a single IV loop is a dict with arrays and scalars and whatever else
    # Pandas equivalent is a pd.Series.

    longnames = {'I':'Current', 'V':'Voltage', 't':'Time', 'T':'Temperature'}
    # Note that the unit names are simply assumed here -- no attempt to read the units from the file
    units = {'I':'A', 'V':'V', 't':'s', 'T':'K'}

    dataout = {k:df[k].as_matrix() for k in df.columns}
    dataout['mtime'] = os.path.getmtime(filepath)
    dataout['units'] = {k:v for k,v in units.items() if k in dataout.keys()}
    dataout['longnames'] = {k:v for k,v in longnames.items() if k in dataout.keys()}
    dataout['filepath'] = os.path.abspath(filepath)
    dataout['header'] = header

    # Replace Keithley nan values with real nans
    if 'I' in dataout:
        nanmask = dataout['I'] == 9.9100000000000005e+37
        dataout['I'][nanmask] = np.nan


    return pd.Series(dataout)

def read_txts(filepaths, sort=True, **kwargs):
    # Try to sort by file number, even if fixed width numbers are not used
    # For now I will assume the filename ends in _(somenumber)
    # this function used to contain the globbing code, now you should use the glob() function
    fnames = [psplit(fp)[-1] for fp in filepaths]
    if sort:
        try:
            filepaths.sort(key=lambda fn: int(splitext(fn.split('_')[-1])[0]))
        except:
            print('Failed to sort files by file number. Sorting by mtime instead.')
            filepaths.sort(key=lambda fn: os.path.getmtime(fn))

    print('Loading the following files:')
    print('\n'.join(fnames))

    datalist = []
    for fp in filepaths:
        datalist.append(read_txt(fp, **kwargs))

    return pd.DataFrame(datalist)


def glob(pattern='*', directory='.', exclude=None):
    pattern = pattern.join('**')
    fnames = fnmatch.filter(os.listdir(directory), pattern)
    if exclude is not None:
        exclude = exclude.join('**')
        excludefiles = fnmatch.filter(fnames, exclude)
        fnames = [mf for mf in fnames if mf not in excludefiles]
    fpaths = [os.path.join(directory, fn) for fn in fnames]
    abspaths = [os.path.abspath(fp) for fp in fpaths]
    return abspaths


def read_pandas_files(filepaths, concat=True, dropcols=None):
    '''
    Load in dataframes and/or series in list of filepaths
    return concatenated dataframe
    series will all have index 0 ...
    '''
    pdlist = []
    # Try to get pandas to read the files, but don't give up if some fail
    for f in filepaths:
        try:
            # pdlist may have some combination of Series and DataFrames.  Series should be rows
            pdobject = pd.read_pickle(f)
        except:
            print('Failed to interpret {} as a pandas pickle!'.format(f))
            continue

        if type(pdobject) is pd.DataFrame:
            if dropcols is not None:
                realdropcols = [dc for dc in dropcols if dc in pdobject]
                pdobject = pdobject.drop(realdropcols, 1)
            if 'filepath' not in pdobject:
                pdobject['filepath'] = [f] * len(pdobject)
            pdlist.append(pdobject)
        elif type(pdobject) is pd.Series:
            if dropcols is not None:
                realdropcols = [dc for dc in dropcols if dc in pdobject]
                pdobject = pdobject.drop(realdropcols)
            if 'filepath' not in pdobject:
                pdobject['filepath'] = f
            # Took me a while to figure out how to convert series into single row dataframe
            pdlist.append(pd.DataFrame.from_records([pdobject]))
            # This resets all the datatypes to object !!
            #pdlist.append(pd.DataFrame(pdobject).transpose())
        else:
            print('Do not know wtf this file is:')
        print('Loaded {}.'.format(f))
    if concat:
        return pd.concat(pdlist)
    else:
        return pdlist

def read_pandas_glob(directory='.', pattern='*', exclude=None, concat=True):
    '''
    Load in all dataframes and series matching a glob pattern
    return concatenated dataframe
    '''
    # Put wildcards at the ends of pattern
    pattern = pattern.join('**')
    files = os.listdir(directory)
    matchfiles = fnmatch.filter(files, pattern)
    if exclude is not None:
        exclude = exclude.join('**')
        excludefiles = fnmatch.filter(matchfiles, exclude)
        matchfiles = [mf for mf in matchfiles if mf not in excludefiles]
    matchfilepaths = [os.path.join(directory, f) for f in matchfiles]

    return read_pandas_files(matchfilepaths, concat=concat)

def read_pandas_recent(directory='.', pastseconds=60, concat=True):
    ''' Read files in directory which were made in the last pastseconds '''
    now = time.time()
    filepaths = [os.path.join(directory, f) for f in os.listdir(directory)]
    ctimes = [os.path.getctime(fp) for fp in filepaths]
    recentfps = [fp for fp,ct in zip(filepaths, ctimes) if now - ct < pastseconds]
    return read_pandas_files(recentfps, concat=concat)

def write_pandas_pickle(data, filepath=None, drop=None):
    ''' Write a dict, list of dicts, Series, or DataFrame to pickle. '''
    if filepath is None:
        filepath = timestamp()

    filedir = os.path.split(filepath)[0]
    if (filedir != '') and not os.path.isdir(filedir):
        os.makedirs(filedir)

    dtype = type(data)
    if dtype in (dict, pd.Series):
        filepath += '.s'
        if dtype == dict:
            print('Converting data to pd.Series for storage.')
            data = pd.Series(data)
        if drop is not None:
            todrop = [c for c in drop if c in data]
            if any(todrop):
                print('Dropping data keys: {}'.format(todrop))
                data = data.drop(todrop)
    elif dtype in (list, pd.DataFrame):
        filepath += '.df'
        if dtype == list:
            print('Converting data to pd.DataFrame for storage.')
            data = pd.DataFrame(data)
        if drop is not None:
            todrop = [c for c in drop if c in data]
            if any(todrop):
                print('Dropping data keys: {}'.format(todrop))
                data = data.drop(todrop, 1)
    data.to_pickle(filepath)
    set_readonly(filepath)
    print('Wrote {}'.format(os.path.abspath(filepath)))

def write_matlab(data, filepath, varname=None, compress=True):
   # Write dict, list of dict, series, or dataframe to matlab format for the neanderthals
   # Haven't figured out what sucks less to work with in matlab
   # Each IV loop is a struct, has to be
   # For multiple IV loops, can either make a cell array of structs (plot(cell{1,1}.V, cell{1,1}.I))
   # Or just dump a whole bunch of structs into the namespace (plot(loop1.V, loop1.I))
   if varname is None:
      varname = validvarname(splitext(os.path.split(filepath)[-1])[0])
      print(varname)
   dtype = type(data)
   if dtype is list:
      savemat(filepath, {varname:data}, do_compression=compress)
   elif dtype is dict:
      # This will dump a bunch of names into namespace unless encapsulated in a list
      savemat(filepath, {varname:[data]}, do_compression=compress)
   elif dtype is pd.Series:
      # Same
      savemat(filepath, {varname:[dict(data)]}, do_compression=compress)
   elif dtype is pd.DataFrame:
      savemat(filepath, {varname: data.to_dict('records')}, do_compression=compress)

def read_matlab(filepath):
   # Read matlab file into dataframe or series
   '''
   These functions solve the problem of not properly recovering python dictionaries
   from mat files. It calls the function check keys to cure all entries
   which are still mat-objects

   Stolen from
   https://stackoverflow.com/questions/7008608/scipy-io-loadmat-nested-structures-i-e-dictionaries
   Tyler's edit only recurses into level 0 np.arrays
   '''
   def _check_keys(d):
      '''
      checks if entries in dictionary are mat-objects. If yes
      todict is called to change them to nested dictionaries
      '''
      for key in d:
            if isinstance(d[key], spio.matlab.mio5_params.mat_struct):
               d[key] = _todict(d[key])
            elif isinstance(d[key], np.ndarray):
               d[key] = _tolist(d[key])
      return d

   def _todict(matobj):
      '''
      A recursive function which constructs from matobjects nested dictionaries
      '''
      d = {}
      for strg in matobj._fieldnames:
            elem = matobj.__dict__[strg]
            if isinstance(elem, spio.matlab.mio5_params.mat_struct):
               d[strg] = _todict(elem)
            # Don't do this, in my case I want to preserve nd.arrays that are not lists containing dicts
            #elif isinstance(elem, np.ndarray):
            #    d[strg] = _tolist(elem)
            else:
               d[strg] = elem
      return d

   def _tolist(ndarray):
      '''
      A recursive function which constructs lists from cellarrays
      (which are loaded as numpy ndarrays), recursing into the elements
      if they contain matobjects.
      '''
      elem_list = []
      for sub_elem in ndarray:
            if isinstance(sub_elem, spio.matlab.mio5_params.mat_struct):
               elem_list.append(_todict(sub_elem))
            # Only the first level -- in case it's a list of dicts with np arrays
            # Better not be a list of dicts of list of dicts ....
            #elif isinstance(sub_elem, np.ndarray):
            #    elem_list.append(_tolist(sub_elem))
            else:
               elem_list.append(sub_elem)
      return elem_list

   # Squeeze me gets rid of dimensions that have length 1
   # So if you saved a 1x1 cell array, you just get back the element
   mat_in = spio.loadmat(filepath, struct_as_record=False, squeeze_me=True)
   mat_in = _check_keys(mat_in)
   # Should only be one key
   mat_vars = [k for k in mat_in.keys() if not k.startswith('__')]
   if len(mat_vars) > 1:
      print('More than one matlab variable stored in {}. Returning dict.'.format(filepath))
      return mat_in
   else:
      # List of dicts
      #return mat_in[mat_vars[0]]
      # DataFrame
      var_in = mat_in[mat_vars[0]]
      if type(var_in) is list:
         # More than one loop
         return pd.DataFrame(var_in)
      else:
         return pd.Series(var_in)


def write_csv(data, filepath, columns=None, overwrite=False):
    # For true dinosaurs
    if type(data) in (dict, pd.Series):
        if hasattr(filepath, '__call__'):
            filepath = filepath(data)
        # Write header of non-array data
        isarray = [k for k in data.keys() if type(data[k]) == np.ndarray]
        notarray = [k for k in data.keys() if k not in isarray]
        if not overwrite and os.path.isfile(filepath):
            raise Exception('File already exists!')
        else:
            header = '\n'.join(['# {}\t{}'.format(k, data[k]) for k in notarray])
            if columns is None:
                columns = isarray
            with open(filepath, 'w') as f:
                f.write(header)
                f.write('\n')
                pd.DataFrame({k:data[k] for k in columns}).to_csv(f, sep='\t', index=False)
                #np.savetxt(f, np.vstack([data[c] for c in columns]).T, delimiter='\t', header=header)
    elif type(data) is list:
        # Come up with unique filenames, and pass it back to write_csv one by one
        filenames = [insert_file_num(filepath, n, 3) for n in range(len(data))]
        for fn, d in zip(filenames, data):
            write_csv(d, filepath=fn)
        # TODO: Don't write thousands of files
        # Don't write a 10 GB text file


def insert_file_num(filepath, number, width=3):
    return '_{{:0{}}}'.format(width).format(number).join(os.path.splitext(filepath))


def write_meta_csv(data, filepath):
    ''' Write the non-array data to a text file.  Only first row of dataframe considered!'''
    dtype = type(data)
    if dtype is pd.Series:
        s = pd.read_pickle(pjoin(root, f))
    elif dtype is pd.DataFrame:
        # Only save first row metadata -- Usually it's the same for all
        df = pd.read_pickle(pjoin(root, f))
        s = df.iloc[0]
        s['nloops'] = len(df)
    elif dtype is list:
        s = pd.Series(data[0])
    elif dtype is dict:
        s = pd.Series(data)
    # Drop all arrays from data
    arrays = s[s.apply(type) == np.ndarray].index
    s.drop(arrays).to_csv(filepath, sep='\t', encoding='utf-8')


def write_sql(data, db):
    ''' Append some data to sql table.  Didn't actually write the function yet.'''
    con = 'wtf'
    data.to_sql(db, con, if_exists='append')
    # TODO: figure out what to do if data has columns that aren't already in the database.

def set_readonly(filepath):
    from stat import S_IREAD, S_IRGRP, S_IROTH
    os.chmod(filepath, S_IREAD|S_IRGRP|S_IROTH)

def plot_datafiles(datadir, maxloops=500, x='V', y='I', smoothpercent=1):
   # Make a plot of all the .s and .df files in a directory
   # Save as pngs with the same name
   # TODO: Optionally group by sample, making one plot per sample
   files = os.listdir(datadir)
   series_fns = [pjoin(datadir, f) for f in files if f.endswith('.s')]
   dataframe_fns = [pjoin(datadir, f) for f in files if f.endswith('.df')]

   fig, ax = plt.subplots()

   for sfn in series_fns:
      s = pd.read_pickle(sfn)
      s.I *= 1e6
      s.units['I'] = '$\mu$A'
      smoothn = max(int(smoothpercent * len(s.V) / 100), 1)
      ivplot.plotiv(analyze.moving_avg(s, smoothn, columns=None), x=x, y=y, ax=ax)
      pngfn = sfn[:-2] + '.png'
      pngfp = os.path.join(datadir, pngfn)
      if 'thickness_1' in s:
          plt.title('{}, Width={}nm, Thickness={}nm'.format(s['layer_1'], s['width_nm'], s['thickness_1']))
      plt.savefig(pngfp)
      print('Wrote {}'.format(pngfp))
      ax.cla()

   for dffn in dataframe_fns:
      df = pd.read_pickle(dffn)
      df.I *= 1e6
      df['units'] = len(df) * [{'V':'V', 'I':'$\mu$A'}]
      step = int(ceil(len(df) / maxloops))
      smoothn = max(int(smoothpercent * len(df.iloc[0].V) / 100), 1)
      ivplot.plotiv(analyze.moving_avg(df[::step], smoothn), alpha=.6, ax=ax)
      pngfn = dffn[:-3] + '.png'
      pngfp = os.path.join(datadir, pngfn)
      s = df.iloc[0]
      if 'thickness_1' in s:
          plt.title('{}, Width={}nm, Thickness={}nm'.format(s['layer_1'], s['width_nm'], s['thickness_1']))
      plt.savefig(pngfp)
      print('Wrote {}'.format(pngfp))
      ax.cla()

   plt.close(fig)

def change_devicemeta(filepath, newmeta, deleteold=False):
    ''' For when you accidentally write a file with the wrong sample information attached '''
    filedir, filename = os.path.split(filepath)
    filename, extension = os.path.splitext(filename)
    datain = pd.read_pickle(filepath)
    if type(datain) == pd.Series:
        datain[newmeta.index] = newmeta
        s = datain
    if type(datain) == pd.DataFrame:
        datain[newmeta.index] = pd.DataFrame([newmeta] * len(datain)).reset_index(drop=True)
        s = datain.iloc[0]
    # Retain time information in filename
    newfilename = filename[:21]
    for fnkey in filenamekeys:
        if fnkey in s.index:
            newfilename += '_{}'.format(s[fnkey])
    newpath = os.path.join(filedir, newfilename + extension)
    print('writing new file {}'.format(newpath))
    datain.to_pickle(newpath)
    if deleteold:
        print('deleting old file {}'.format(filepath))
        os.remove(filepath)


def writefig(filename, subdir='', plotdir='Plots', overwrite=True, savefig=False):
    # write the current figure to disk
    # Can also write a pickle of the figure
    plotsubdir = os.path.join(plotdir, subdir)
    if not os.path.isdir(plotsubdir):
        os.makedirs(plotsubdir)
    plotfp = os.path.join(plotsubdir, filename)
    if os.path.isfile(plotfp + '.png') and not overwrite:
        print('Not overwriting {}'.format(plotfp))
    else:
        plt.savefig(plotfp)
        print('Wrote {}.png'.format(plotfp))
        if savefig:
            with open(plotfp + '.plt', 'wb') as f:
                pickle.dump(plt.gcf(), f)
            print('Wrote {}.plt'.format(plotfp))


def makefolder(*args):
    ''' Make a folder if it doesn't already exist. All args go to os.path.join'''
    subfolder = os.path.join(*args)
    if not os.path.isdir(subfolder):
        print('Making folder: {}'.format(subfolder))
        os.makedirs(subfolder)
    else:
        print('Folder already exists: {}'.format(subfolder))<|MERGE_RESOLUTION|>--- conflicted
+++ resolved
@@ -410,15 +410,12 @@
             colname_line = more_header[-1]
             # Single string version
             header = ''.join(header)
-<<<<<<< HEAD
-=======
         elif firstline.startswith('#Temperature'):
             # no header ....
             header = firstline
             readcsv_args['header'] = None
             readcsv_args['comment'] = '#'
             colname_line = 't\tV\tI\tV/I'
->>>>>>> 9bc4d37b
         else:
             # Assume first row contains column names
             # But cannot trust that they are properly delimited
