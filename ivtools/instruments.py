'''
These classes contain functionality specific to only one instrument.
Don't put code in an instrument class that has anything to do with a different instrument,
or any particular application!

They are grouped into classes because there may be some overlapping function names which
should be contained.  Also there might be a situation where we would like multiple instances
(e.g. when using two Keithley's).

Should only put instruments here that have an actual data connection to the computer

TODO:
The module maintains weak references to instrument instances, so that they can be updated on reload in order to
reuse existing connections

Should also find existing connections if already available
'''

# TODO: Maybe split this up into one file per instrument..

import numpy as np
import visa
import time
import os
import pandas as pd
import serial
from collections import deque
<<<<<<< HEAD
from . import persistent_state
visa_rm = persistent_state.visa_rm
# Could also store the visa_rm in visa itself
#visa.visa_rm = visa.ResourceManager()
#visa_rm = visa.visa_rm
=======
import weakref
import matplotlib.pyplot as plt
>>>>>>> bddb2fb9



# Picoscope is borg:
# https://code.activestate.com/recipes/66531-singleton-we-dont-need-no-stinkin-singleton-the-bo/
# This means if you ever want several instances of the same instrument class to control different
# instruments (e.g. two picoscopes), you will need to find another solution


#########################################################
# Picoscope 6000 ########################################
#########################################################
class Picoscope(object):
    '''
    This class will basically extend the colinoflynn picoscope module
    Has some higher level functionality, and it stores/manipulates the channel settings.
    '''
    def __init__(self):
        self.__dict__ = persistent_state.pico_state
        from picoscope import ps6000
        self.ps6000 = ps6000
        # I could have subclassed PS6000, but then I would have to import it before the class definition...
        # Then this whole package would have picoscope module as a dependency
        # self.get_data will return data as well as save it here
        self.data = None
        # Store channel settings in this class
        if not hasattr(self, 'range'):
            self.range = self._PicoRange(self)
            self.offset = self._PicoOffset(self)
            self.atten = self._PicoAttenuation(self)
            self.coupling = self._PicoCoupling(self)
        self.connect()

    def connect(self):
        # We are borg, so might already be connected!
        if self.connected():
            #info = self.ps.getUnitInfo('VariantInfo')
            #print('Picoscope {} already connected!'.format(info))
            pass
        else:
            try:
                self.ps = self.ps6000.PS6000(connect=True)
                model = self.ps.getUnitInfo('VariantInfo')
                print('Picoscope {} connection succeeded.'.format(model))
                self.close = self.ps.close
                self.handle = self.ps.handle
                # TODO: methods of PS6000 to expose?
                self.getAllUnitInfo = self.ps.getAllUnitInfo
                self.getUnitInfo = self.ps.getUnitInfo
            except:
                self.ps = None
                print('Connection to picoscope failed. There could be an unclosed session.')

    def connected(self):
        if hasattr(self, 'ps'):
            try:
                self.ps.getUnitInfo('VariantInfo')
                return True
            except:
                return False

    def print_settings(self):
        print('Picoscope channel settings:')
        print(pd.DataFrame([self.coupling, self.atten, self.offset, self.range],
                           index=['Couplings', 'Attenuations', 'Offsets', 'Ranges']))

    # Settings are a class mainly because I wanted a convenient syntax for typing in repeatedly
    class _PicoSetting(dict):
        def __init__(self, parent):
            self._parent = parent

        def set(self, channel, value):
            self[channel] = value

        def setall(self, value):
            # Set all the channel ranges to this value
            self.set('A', value)
            self.set('B', value)
            self.set('C', value)
            self.set('D', value)

        @property
        def a(self):
            return self['A']
        @a.setter
        def a(self, value):
            self.set('A', value)
        @property
        def b(self):
            return self['B']
        @b.setter
        def b(self, value):
            self.set('B', value)
        @property
        def c(self):
            return self['B']
        @c.setter
        def c(self, value):
            self.set('C', value)
        @property
        def d(self):
            return self['B']
        @d.setter
        def d(self, value):
            self.set('D', value)

    class _PicoRange(_PicoSetting):
        # Holds the values for picoscope channel ranges.  Enforces valid values.
        # TODO: add increment and decrement?
        def __init__(self, parent):
            parent._PicoSetting.__init__(self, parent)
            # TODO: I think the possible ranges also depends on the input coupling
            self.possible = np.array((0.05, 0.1, 0.2, 0.5, 1.0, 2.0, 5.0, 10.0, 20.0))
            self.max_offsets = np.array((.5, .5, .5, 2.5, 2.5, 2.5, 20, 20, 20))
            self['A'] = 1.0
            self['B'] = 1.0
            self['C'] = 1.0
            self['D'] = 1.0

        def set(self, channel, value):
            offset = self._parent.offset[channel]
            atten = self._parent.atten[channel]
            newvalue = self[channel]

            if value in self.possible * atten:
                newvalue = value
            else:
                argclosest = np.argmin(np.abs(self.possible * atten - value))
                closest = self.possible[argclosest] * atten
                print('{} is an impossible range setting. Using closest valid setting {}.'.format(value, closest))
                newvalue = closest

            # Forgive me
            diffs = self.max_offsets - offset/atten
            leastabove = self.max_offsets[diffs > 0][0]
            firstleastabove = np.where(self.max_offsets == leastabove)[0][0]
            min_range = self.possible[firstleastabove] * atten
            if newvalue < min_range:
                print('Range {} is too low for current offset {}. Using closest valid range setting {}.'.format(newvalue, offset, min_range))
                newvalue = min_range

            self[channel] = newvalue

    class _PicoOffset(_PicoSetting):
        # _PicoOffset needs to be aware of the range setting in order to determine valid values
        def __init__(self, parent):
            parent._PicoSetting.__init__(self, parent)
            self.possible_ranges = (0.05, 0.1, 0.2, 0.5, 1.0, 2.0, 5.0, 10.0, 20.0)
            self.max_offsets = (.5, .5, .5, 2.5, 2.5, 2.5, 20, 20, 20)
            self['A'] = 0.0
            self['B'] = 0.0
            self['C'] = 0.0
            self['D'] = 0.0

        def set(self, channel, value):
            channelrange = self._parent.range[channel]
            channelatten = self._parent.atten[channel]
            maxoffset = self.max_offsets[self.possible_ranges.index(channelrange / channelatten)] * channelatten
            if abs(value) < maxoffset:
                self[channel] = value
            else:
                clippedvalue = np.sign(value) * maxoffset
                print(('{} is above the maximum offset for channel {} with range {} V. '
                    'Setting offset to {}.').format(value, channel, channelrange, clippedvalue))
                self[channel] = clippedvalue

    class _PicoAttenuation(_PicoSetting):
        def __init__(self, parent):
            parent._PicoSetting.__init__(self, parent)
            self['A'] = 1.0
            self['B'] = 1.0
            self['C'] = 1.0
            self['D'] = 1.0
            # I am not sure what the possible values of this setting are ..
            #self.possible =

    class _PicoCoupling(_PicoSetting):
        def __init__(self, parent):
            parent._PicoSetting.__init__(self, parent)
            self['A'] = 'DC'
            self['B'] = 'DC'
            self['C'] = 'DC'
            self['D'] = 'DC'
            self.possible = ('DC', 'AC', 'DC50')  # I think?

        def set(self, channel, value):
            if value in self.possible:
                self[channel] = value
            else:
                print('{} is not a valid coupling setting.'.format(value))


    def squeeze_range(self, data, ch=['A', 'B', 'C', 'D']):
        '''
        Find the best range for given input data (can be any number of channels)
        Set the range and offset to the lowest required to fit the data
        '''
        for c in ch:
            if c in data:
                if type(data[c][0]) is np.int8:
                    # Need to convert to float
                    usedrange = data['RANGE'][c]
                    usedoffset = data['OFFSET'][c]
                    maximum = np.max(data[c]) / 2**8 * usedrange * 2 - usedoffset
                    minimum = np.min(data[c]) / 2**8 * usedrange * 2 - usedoffset
                    rang, offs = self.best_range((minimum, maximum))
                else:
                    rang, offs = self.best_range(data[c])
                print('Setting picoscope channel {} range {}, offset {}'.format(c, rang, offs))
                self.range[c] = rang
                self.offset[c] = offs

    def best_range(self, data):
        '''
        Return the best RANGE and OFFSET values to use for a particular input signal (array)
        Just uses minimim and maximum values of the signal, therefore you could just pass (min, max), too
        Don't pass int8 signals, would then need channel information to convert to V
        '''
        # TODO: consider the attenuation!
        possible_ranges = np.array((0.05, 0.1, 0.2, 0.5, 1.0, 2.0, 5.0, 10.0, 20.0))
        # Sadly, each range has a different maximum possible offset
        max_offsets = np.array((.5, .5, .5, 2.5, 2.5, 2.5, 20, 20, 20))
        minimum = np.min(data)
        maximum = np.max(data)
        amplitude = abs(maximum - minimum) / 2
        middle = round((maximum + minimum) / 2, 3)
        # Mask of possible ranges that fit the signal
        mask = possible_ranges >= amplitude
        for selectedrange, max_offset in zip(possible_ranges[mask], max_offsets[mask]):
            # Is middle an acceptable offset?
            if middle < max_offset:
                return (selectedrange, -middle)
                break
            # Can we reduce the offset without the signal going out of range?
            elif (max_offset + selectedrange >= maximum) and (-max_offset - selectedrange <= minimum):
                return(selectedrange, np.clip(-middle, -max_offset, max_offset))
                break
            # Neither worked, try increasing the range ...
        # If no range was enough to fit the signal
        print('Signal out of pico range!')
        return (max(possible_ranges), 0)

    def capture(self, ch='A', freq=None, duration=None, nsamples=None,
                trigsource='TriggerAux', triglevel=0.1, timeout_ms=30000, pretrig=0.0,
                chrange=None, choffset=None, chcoupling=None, chatten=None):
        '''
        Set up picoscope to capture from specified channel(s).

        pass exactly two of: freq(sampling frequency), duration, nsamples
        sampling frequency has limited possible values, so actual number of samples will vary
        will try to sample for the intended duration, either the value of the duration argument
        or nsamples/freq

        Won't actually start capture until picoscope receives the specified trigger event.

        It will trigger automatically after a timeout.

        ch can be a list of characters, i.e. ch=['A','B'].

        if any of chrange, choffset, chcouplings, chattenuation (dicts) are not passed,
        the settings will be taken from the global variables
        '''

        # Check that two of freq, duration, nsamples was passed
        if not sum([x is None for x in (freq, duration, nsamples)]) == 1:
            raise Exception('Must give exactly two of the arguments freq, duration, and nsamples.')

        # If ch not iterable, just put it in a list by itself
        if not hasattr(ch, '__iter__'):
            ch = [ch]

        # Maximum sample rate is different depending on the number of channels that are enabled.
        # Therefore, if you want the highest possible rate, you should keep unused channels disabled.
        # Enable only the channels being used, disable the rest
        for c in ['A', 'B', 'C', 'D']:
            if c not in ch:
                self.ps.setChannel(c, enabled=False)

        # If freq and duration are passed, take as many samples as it takes to sample for duration
        # If duration and nsamples are passed, sample with frequency as near as possible to nsamples/duration (nsamples will vary)
        # If freq and nsamples are passed, sample at closest possible frequency for nsamples (duration will vary)
        if freq is None:
            freq = nsamples / duration
        # This will return actual sample frequency, then we can determine
        # the number of samples needed.
        actualfreq, _ = self.ps.setSamplingFrequency(freq, 0)

        if duration is not None:
            nsamples = duration * actualfreq

        def global_replace(kwarg, instancearg):
            if kwarg is None:
                # No values passed, use the instance values
                return instancearg
            else:
                # Fill missing values with instance values
                kwargcopy = kwarg.copy()
                for c in ch:
                    if c not in kwargcopy:
                        kwargcopy[c] = instancearg[c]
                return kwargcopy

        chrange = global_replace(chrange, self.range)
        choffset = global_replace(choffset, self.offset)
        chcoupling = global_replace(chcoupling, self.coupling)
        chatten = global_replace(chatten, self.atten)

        actualfreq, max_samples = self.ps.setSamplingFrequency(actualfreq, nsamples)
        print('Actual picoscope sampling frequency: {:,}'.format(actualfreq))
        if nsamples > max_samples:
            raise(Exception('Trying to sample more than picoscope memory capacity'))
        # Set up the channels
        for c in ch:
            self.ps.setChannel(channel=c,
                               coupling=chcoupling[c],
                               VRange=chrange[c],
                               probeAttenuation=chatten[c],
                               VOffset=choffset[c],
                               enabled=True)
        # Set up the trigger.  Will timeout in 30s
        self.ps.setSimpleTrigger(trigsource, triglevel, timeout_ms=timeout_ms)
        self.ps.runBlock(pretrig)
        return actualfreq

    def get_data(self, ch='A', raw=False, dtype=np.float32):
        '''
        Wait for data and transfer it from pico memory.
        ch can be a list of channels
        This function returns a simple dict of the arrays and metadata.
        Use pico_to_iv to convert to current, voltage, different data structure.

        if raw is True, do not convert from ADC value - this saves a lot of memory
        return dict of arrays and metadata (sample rate, channel settings, time...)

        '''
        data = dict()
        # Wait for data
        while(not self.ps.isReady()):
            time.sleep(0.01)

        if not hasattr(ch, '__iter__'):
            ch = [ch]
        for c in ch:
            if raw:
                # For some reason pico-python gives the values as int16
                # Probably because some scopes have 16 bit resolution
                # The 6403c is only 8 bit, and I'm looking to save memory here
                rawint16, _, _ = self.ps.getDataRaw(c)
                data[c] = np.int8(rawint16 / 2**8)
            else:
                # I added dtype argument to pico-python
                data[c] = self.ps.getDataV(c, dtype=dtype)

        Channels = ['A', 'B', 'C', 'D']
        data['RANGE'] = {ch:chr for ch, chr in zip(Channels, self.ps.CHRange)}
        data['OFFSET'] = {ch:cho for ch, cho in zip(Channels, self.ps.CHOffset)}
        data['ATTENUATION'] = {ch:cha for ch, cha in zip(Channels, self.ps.ProbeAttenuation)}
        data['sample_rate'] = self.ps.sampleRate
        # Specify samples captured, because this field will persist even after splitting for example
        # Then if you split 100,000 samples into 10 x 10,000 having nsamples = 100,000 will be confusing
        data['nsamples_capture'] = len(data[ch[0]])
        # Using the current state of the global variables to record what settings were used
        # I don't know a way to get couplings from the picoscope instance
        # TODO: pull request a change to setChannel to fix this
        data['COUPLINGS'] = dict(self.coupling)
        # Sample frequency?
        self.data = data
        return data


#########################################################
# Rigol DG5000 AWG ######################################
#########################################################
class RigolDG5000(object):
    '''
    This instrument is really a pain in the ass.  Good example of a job not well done by Rigol.
    But we spent a lot of time learning its quirks and are kind of stuck with it.

    Do not send anything to the Rigol that differs in any way from what it expects,
    or it will just hang forever and need to be manually restarted along with the entire python shell.
    '''
    # TODO: make the SCPI wrapping functions do a query if you pass None
    def __init__(self, addr='USB0::0x1AB1::0x0640::DG5T155000186::INSTR'):
        try:
            self.connect(addr)
        except:
            print('Rigol connection failed.')
            return
        # Turn off screen saver.  It sends a premature pulse on SYNC output if on.
        # This will make the scope trigger early and miss part or all of the pulse.  Really dumb.
        self.screensaver(False)
        self.volatilewfm = []

    def connect(self, addr):
        try:
            self.conn = visa_rm.open_resource(addr)
            # Expose a few methods directly to self
            self.write = self.conn.write
            self.query = self.conn.query
            self.ask = self.query
            self.close = self.conn.close
            idn = self.conn.ask('*IDN?').replace('\n', '')
            print('Rigol connection succeeded. *IDN?: {}'.format(idn))
        except:
            print('Connection to Rigol AWG failed.')

    ### These directly wrap SCPI commands that can be sent to the rigol AWG

    def shape(self, shape='SIN', ch=1):
        '''
        Change the waveform shape to a built-in value. Possible values are:
        SINusoid|SQUare|RAMP|PULSe|NOISe|USER|DC|SINC|EXPRise|EXPFall|CARDiac|
        GAUSsian |HAVersine|LORentz|ARBPULSE|DUAltone
        '''
        self.write('SOURCE{}:FUNC:SHAPE {}'.format(ch, shape))

    def outputstate(self, state=None, ch=1):
        ''' Turn output state on or off '''
        if state is None:
            return self.query(':OUTPUT{}:STATE?'.format(ch)).strip() == 'ON'
        else:
            statestr = 'ON' if state else 'OFF'
            self.write(':OUTPUT{}:STATE {}'.format(ch, statestr))

    def frequency(self, freq, ch=1):
        ''' Set frequency of AWG waveform.  Not the sample rate! '''
        self.write(':SOURCE{}:FREQ:FIX {}'.format(ch, freq))

    def amplitude(self, amp, ch=1):
        ''' Set amplitude of AWG waveform '''
        self.write(':SOURCE{}:VOLTAGE:AMPL {}'.format(ch, amp))

    def offset(self, offset, ch=1):
        ''' Set offset of AWG waveform '''
        self.write(':SOURCE{}:VOLT:OFFS {}'.format(ch, offset))

    def output_resistance(self, r=50, ch=1):
        ''' Manual says you can change output resistance from 1 to 10k'''
        # Default is infinity??
        self.write('OUTPUT{}:IMPEDANCE {}'.format(ch, r))

    def sync(self, state=True):
        ''' Can turn on/off the sync output (on rear) '''
        statestr = 'ON' if state else 'OFF'
        self.write('OUTPUT{}:SYNC ' + statestr)

    def screensaver(self, state=False):
        ''' Turn the screensaver on or off.
        Screensaver causes problems with triggering because DG5000 is a piece of junk. '''
        statestr = 'ON' if state else 'OFF'
        self.write(':DISP:SAV ' + statestr)

    def ramp_symmetry(self, percent=50, ch=1):
        ''' Change the symmetry of a ramp output.
        Refers to the sweep rates of increasing/decreasing ramps. '''
        self.write('SOURCE{}:FUNC:RAMP:SYMM {}'.format(ch, percent))

    def dutycycle(self, percent=50, ch=1):
        ''' Change the duty cycle of a square output. '''
        self.write('SOURCE{}:FUNC:SQUare:DCYCle {}'.format(ch, percent))

    def error(self, ):
        ''' Get error message from rigol '''
        return self.query(':SYSTem:ERRor?')

    # <<<<< For burst mode
    def ncycles(self, n, ch=1):
        ''' Set number of cycles that will be output in burst mode '''
        if n > 1000000:
            raise Exception('Rigol can only pulse maximum 1,000,000 cycles')
        else:
            self.write(':SOURCE{}:BURST:NCYCLES {}'.format(ch, n))

    def trigsource(self, source='MAN', ch=1):
        ''' Change trigger source for burst mode. INTernal|EXTernal|MANual '''
        self.write(':SOURCE{}:BURST:TRIG:SOURCE {}'.format(ch, source))

    def trigger(self, ch=1):
        '''
        Send signal to rigol to trigger immediately.  Make sure that trigsource is set to MAN:
        trigsource('MAN')
        '''
        self.write(':SOURCE{}:BURST:TRIG IMM'.format(ch))

    def burstmode(self, mode='TRIG', ch=1):
        '''Set the burst mode.  I don't know what it means. 'TRIGgered|GATed|INFinity'''
        self.write(':SOURCE{}:BURST:MODE {}'.format(ch, mode))

    def burst(self, state=None, ch=1):
        ''' Turn the burst mode on or off '''
        # I think rigol is retarded, so it doesn't always turn off the burst mode on the first command
        # It switches something else off instead, but only if you set up a waveform after entering burstmode
        # The fix is to just issue the command twice..
        statestr = 'ON' if state else 'OFF'
        self.write(':SOURCE{}:BURST:STATE {}'.format(ch, statestr))
        self.write(':SOURCE{}:BURST:STATE {}'.format(ch, statestr))

    # End for burst mode >>>>>


    def writebinary(self, scpicmd, values):

        ##self.inst.write_binary_values(":TRAC:DATA:DAC16 VOLATILE,CON,", A2send[i], datatype='H', is_big_endian=False)
        self.inst.write_binary_values(scpicmd, values, datatype='H', is_big_endian=False)

    def WriteWF2AWGBinary(self, dt, A):
        """
        This absolutely will not work!  copy pasted from Hans code, for reference if one ever decides to implement this
        :param dt: time interval
        :param A: Waveform 0<=A<=1 or -1<=A<=0
        :return: nothing
        This is derived from a working example and has been verified to always work. Reprogramming always required.
        Method #3: Binary transfer. Needs to happen in batches of 16384 where the number of allowed batches is: 1, 2, 4, 8, 16 and 32
        len(A) is NOT len(A) = # of points programmed"""

        CHUNK = 16384
        CHUNK1 = CHUNK - 1
        CHUNK2 = round(CHUNK /2)
        nA = len(A)
        nFullChunks, LastLen = int(np.floor(nA / CHUNK)), int(np.fmod(nA, CHUNK))
        if LastLen == 0:
            nFullChunks = nFullChunks - 1

        A = np.array(A)
        A = (((A + 1) / 2 * CHUNK1).astype(int)).tolist()

        Pads = (nFullChunks + 1) * CHUNK - nA                            # length is CHUNK = 16384
        A.extend([CHUNK2] * Pads)
        self.NptsProg = len(A)

        MAGICLENGTHS = [16384, 32768, 65536, 131072, 262144, 524288]
        if self.NptsProg not in MAGICLENGTHS:
            Amagic = next(x for x in MAGICLENGTHS if x > self.NptsProg)
            MorePads = Amagic - self.NptsProg
            A.extend([CHUNK2] * MorePads)

        self.NptsProg = len(A)
        A2send = [A[i:i + CHUNK] for i in range(0, self.NptsProg, CHUNK)]

        if MONITORCMDS or nA > 50000:
            print("Programming Rigol by method 3: want " + str(nA) + " points, sending " + str(self.NptsProg))
        period = dt * (self.NptsProg - 1)
        self.write(":SOURC{}:PER {}".format(self.Ch, period))
        self.write(":DATA:POIN VOLATILE, " + str(CHUNK1 * (len(A2send))))## to send arb this way it must always be a multiple of 16383 points.

        for i in range(len(A2send) - 1):
            self.writeBinary(":TRAC:DATA:DAC16 VOLATILE,CON,", A2send[i])
            if self.IsUSB: time.sleep(USBWAIT)

        self.writeBinary(":TRAC:DATA:DAC16 VOLATILE,END,", A2send[-1])

    def load_wfm(self, waveform):
        '''
        Load some data as an arbitrary waveform to be output.
        Data will be normalized.  Use self.amplitude() to set the amplitude.
        Make sure that the output is off, because the command switches out of burst mode
        and otherwise will start outputting immediately.
        very limited number of samples can be written ~20,000
        Rigol will just stop responding and need to be restarted if you send too many points..
        '''
        # It seems to be possible to send bytes to the rigol instead of strings.  This would be much better.
        # But I haven't been able to figure out how to convert the data to the required format.  It's complicated.
        # Construct a string out of the waveform
        waveform = np.array(waveform, dtype=np.float32)
        maxamp = np.max(np.abs(waveform))
        if maxamp != 0:
            normwaveform = waveform/maxamp
        else:
            # Not a valid waveform anyway .. rigol will beep
            normwaveform = waveform

        #wfm_str = ','.join([str(w) for w in normwaveform])
        # I think rigol has a very small limit for input buffer, so can't send a massive string
        # So I am truncating the string to only show mV level.  This might piss me off in the future when I want better than mV accuracy.
        wfm_str = ','.join([str(round(w, 3)) for w in normwaveform])
        # This command switches out of burst mode for some stupid reason
        self.write(':TRAC:DATA VOLATILE,{}'.format(wfm_str))

    def load_wfm_ints(self, waveform):
        '''
        Load some data as an arbitrary waveform to be output.
        Data will be normalized.  Use self.amplitude() to set the amplitude.
        Make sure that the output is off, because the command switches out of burst mode
        and otherwise will start outputting immediately.
        UNTESTED!  convert to integers so that we can send more data points!
        Supposedly gets to about 40,000 samples
        '''
        # It seems to be possible to send bytes to the rigol instead of strings.  This would be much better.
        # But I haven't been able to figure out how to convert the data to the required format.  It's complicated.
        # Construct a string out of the waveform
        waveform = np.array(waveform, dtype=np.float32)
        maxamp = np.max(np.abs(waveform))
        if maxamp != 0:
            normwaveform = waveform/maxamp
        else:
            # Not a valid waveform anyway .. rigol will beep
            normwaveform = waveform
        normwaveform = ((normwaveform + 1) / 2 * 16383).astype(int).tolist()
        wfm_str = str(normwaveform).strip('[]').replace(' ', '')
        if len(wfm_str) > 261863:
            raise Exception('There is no way to know for sure, but I think Rigol will have a problem with the length of waveform you want to use.  Therefore I refuse to send it.')
        # This command switches out of burst mode for some stupid reason
        self.write(':TRAC:DATA:DAC VOLATILE,{}'.format(wfm_str))

    def interp(self, interp=True):
        ''' Set AWG datapoint interpolation mode '''
        modestr = 'LIN' if interp else 'OFF'
        self.write('TRACe:DATA:POINts:INTerpolate {}'.format(modestr))

    def color(self, c='RED'):
        '''
        Change the highlighting color on rigol screen for some reason
        'RED', 'DEEPRED', 'YELLOW', 'GREEN', 'AZURE', 'NAVYBLUE', 'BLUE', 'LILAC', 'PURPLE', 'ARGENT'
        '''
        self.write(':DISP:WIND:HLIG:COL {}'.format(c))

    def idn(self):
        return self.query('*IDN?').replace('\n', '')

    ### These use the wrapped SCPI commands to accomplish something useful

    def load_volatile_wfm(self, waveform, duration, ch=1, interp=True):
        '''
        Load waveform into volatile memory, but don't trigger
        NOTICE: This will leave burst mode as a side-effect!  Thank RIGOL.
        '''
        # toggling output state is slow, clunky, annoying, and should not be necessary.
        # it might also cause some spikes that could damage the device.
        # Also goes into high impedance output which could have some undesirable consequences.
        # Problem is that the command which loads in a volatile waveform switches rigol
        # out of burst mode automatically.  If the output is still enabled, you will get a
        # continuous pulse train until you can get back into burst mode.
        # contacted RIGOL about the problem but they did not help.  Seems there is no way around it.

        if len(waveform) > 512e3:
            raise Exception('Too many samples requested for rigol AWG (probably?)')

        burst_state = self.query(':SOURCE{}:BURST:STATE?'.format(ch)).strip() == 'ON'
        # Only update waveform if necessary
        if np.any(waveform != self.volatilewfm):
            if burst_state:
                output_state = self.outputstate(None, ch=ch)
                if output_state:
                    self.outputstate(False, ch=ch)
                # This command switches out of burst mode for some stupid reason
                self.load_wfm_ints(waveform)
                self.burst(True, ch=ch)
                if output_state:
                    self.outputstate(True, ch=ch)
            else:
                self.load_wfm_ints(waveform)
            self.volatilewfm = waveform
        else:
            # Just switch to the arbitrary waveform that is already in memory
            self.write(':SOURce{}:FUNC:SHAPe USER'.format(ch))
        freq = 1. / duration
        self.frequency(freq, ch=ch)
        maxamp = np.max(np.abs(waveform))
        self.amplitude(2*maxamp, ch=ch)
        # Turn on interpolation for IVs, off for steps
        self.interp(interp)

    def setup_burstmode(self, n=1, burstmode='TRIG', trigsource='MAN', ch=1):
        # Set up bursting
        self.burstmode(burstmode, ch=ch)
        self.trigsource(trigsource, ch=ch)
        self.ncycles(n, ch=ch)
        self.burst(True, ch=ch)

    def load_builtin_wfm(self, shape='SIN', duration=None, freq=None, amp=1, offset=0, ch=1):
        '''
        Set up a built-in waveform to pulse n times
        SINusoid|SQUare|RAMP|PULSe|NOISe|USER|DC|SINC|EXPRise|EXPFall|CARDiac|GAUSsian|
        HAVersine|LORentz|ARBPULSE|DUAltone
        '''

        if not (bool(duration) ^ bool(freq)):
            raise Exception('Must give either duration or frequency, and not both')

        if freq is None:
            freq = 1. / duration

        # Set up waveform
        self.shape(shape, ch=ch)
        # Rigol's definition of amplitude is peak-to-peak, which is unusual.
        self.amplitude(2*amp, ch=ch)
        self.offset(offset, ch=ch)
        self.frequency(freq, ch=ch)


    def continuous_builtin(self, shape='SIN', duration=None, freq=None, amp=1, offset=0, ch=1):
        self.load_builtin_wfm(shape=shape, duration=duration, freq=freq, amp=amp, offset=offset, ch=ch)
        # Get out of burst mode
        self.burst(False, ch=ch)
        self.outputstate(True)

    def pulse_builtin(self, shape='SIN', duration=None, freq=None, amp=1, offset=0, n=1, ch=1):
        '''
        Pulse a built-in waveform n times
        SINusoid|SQUare|RAMP|PULSe|NOISe|USER|DC|SINC|EXPRise|EXPFall|CARDiac|GAUSsian|
        HAVersine|LORentz|ARBPULSE|DUAltone
        '''
        self.setup_burstmode(n=n)
        self.load_builtin_wfm(shape=shape, duration=duration, freq=freq, amp=amp, offset=offset, ch=ch)
        self.outputstate(True, ch=ch)
        # Trigger rigol
        self.trigger(ch=ch)

    def continuous_arbitrary(self, waveform, duration=None, ch=1):
        self.load_volatile_wfm(waveform, duration=duration, ch=ch)
        # Get out of burst mode
        self.burst(False, ch=ch)
        self.outputstate(True)

    def pulse_arbitrary(self, waveform, duration, n=1, ch=1, interp=True):
        '''
        Generate n pulses of the input waveform on Rigol AWG.
        Trigger immediately.
        Manual says you can use up to 128 Mpts, ~2^27, but for some reason you can't.
        Another part of the manual says it is limited to 512 kpts, but can't seem to do that either.
        '''
        # Load waveform
        self.load_volatile_wfm(waveform=waveform, duration=duration, ch=ch, interp=interp)
        self.setup_burstmode(n=n)
        self.outputstate(True, ch=ch)
        # Trigger rigol
        self.trigger(ch=ch)


#########################################################
# Keithley 2600 #########################################
#########################################################
class Keithley2600(object):
    '''
    Sadly, Keithley decided to embed a lua interpreter into its source meters
    instead of providing a proper programming interface.

    This means we have to communicate with Keithley via sending and receiving
    strings in the lua programming language.

    One could wrap every useful lua command in a python function which writes
    the lua string, and parses the response, but this would be quite an
    undertaking.

    Here we maintain a separate lua file "Keithley_2600.lua" which defines lua
    functions on the keithley, then we wrap those in python.
    '''
    def __init__(self, addr='TCPIP::192.168.11.11::inst0::INSTR'):
        try:
            self.connect(addr)
        except:
            print('Keithley connection failed at {}'.format(addr))

    def connect(self, addr='TCPIP::192.168.11.11::inst0::INSTR'):
        self.conn = visa_rm.get_instrument(addr, open_timeout=0)
        # Expose a few methods directly to self
        self.write = self.conn.write
        self.query = self.conn.query
        self.ask = self.query
        self.read = self.conn.read
        self.read_raw = self.conn.read_raw
        self.close = self.conn.close
        moduledir = os.path.split(__file__)[0]
        self.run_lua_file(os.path.join(moduledir, 'Keithley_2600.lua'))
        # Store up to 100 loops in memory in case you forget to save them to disk
        self.data= deque(maxlen=100)

    def idn(self):
        return self.query('*IDN?').replace('\n', '')

    def run_lua_lines(self, lines):
        ''' Send some lines (list of strings) to Keithley lua interpreter '''
        self.write('loadandrunscript')
        for line in lines:
            self.write(line)
        self.write('endscript')

    def run_lua_file(self, filepath):
        ''' Send the contents of a file to Keithley lua interpreter '''
        with open(filepath, 'r') as kfile:
            self.run_lua_lines(kfile.readlines())

    def send_list(self, list_in, varname='pythonlist'):
        '''
        In order to send a list of values to keithley, we need to compose a lua
        string to define it as a variable.

        Problem is that the input buffer of Keithley is very small, so the lua string
        needs to be separated into many lines. This function accomplishes that.
        '''
        chunksize = 50
        l = len(list_in)
        # List of commands to send to keithley
        cmdlist = []
        cmdlist.append('{} = {{'.format(varname))
        # Split array into chunks and write the string representation line-by-line
        for i in range(0, l, chunksize):
            chunk = ','.join(['{:.6e}'.format(v) for v in list_in[i:i+chunksize]])
            cmdlist.append(chunk)
            cmdlist.append(',')
        cmdlist.append('}')

        self.run_lua_lines(cmdlist)

    def iv(self, vlist, Irange=0, Ilimit=0, nplc=1, delay='smua.DELAY_AUTO', Vrange=0):
        '''
        range = 0 enables autoranging
        Wraps the SweepVList lua function defined on keithley
        '''
        # Send list of voltage values to keithley
        self.send_list(vlist, varname='sweeplist')
        # TODO: make sure the inputs are valid
        self.write('SweepVList(sweeplist, {}, {}, {}, {}, {})'.format(Irange, Ilimit, nplc, delay, Vrange))

    def iv_4pt(self, vlist, Irange=0, Ilimit=0, nplc=1, delay='smua.DELAY_AUTO', Vrange=0):
        '''
        range = 0 enables autoranging
        Wraps the SweepVList lua function defined on keithley
        '''
        # Send list of voltage values to keithley
        self.send_list(vlist, varname='sweeplist')
        # TODO: make sure the inputs are valid
        self.write('SweepVList_4pt(sweeplist, {}, {}, {}, {}, {})'.format(Irange, Ilimit, nplc, delay, Vrange))

    def vi(self, ilist, Vrange=0, Vlimit=0, nplc=1, delay='smua.DELAY_AUTO', Irange=None):
        '''
        range = 0 enables autoranging
        if Irange not passed, it will be max(abs(ilist))
        Wraps the SweepIList lua function defined on keithley
        '''

        # Send list of voltage values to keithley
        self.send_list(ilist, varname='sweeplist')
        # TODO: make sure the inputs are valid
        if Irange is None:
            # Fix the current source range, as I have had instability problems that are different
            # for different ranges
            Irange = np.max(np.abs(ilist))
        self.write('SweepIList(sweeplist, {}, {}, {}, {}, {})'.format(Vrange, Vlimit, nplc, delay, Irange))

    def it(self, sourceVA, sourceVB, points, interval, rangeI, limitI, nplc=1, reset_keithley = True): #
        '''Wraps the constantVoltageMeasI lua function defined on keithley'''
        # Call constantVoltageMeasI
        # TODO: make sure the inputs are valid
        self.write('constantVMeasI({}, {}, {}, {}, {}, {}, {}, {})'.format(sourceVA, sourceVB, points, interval, rangeI, limitI, nplc, reset_keithley))
        #self.write('smua.source.levelv = 0')
        #self.write('smua.source.output = smub.OUTPUT_OFF')
        #self.write('smub.source.levelv = 0')
        #self.write('smub.source.output = smub.OUTPUT_OFF')

    def done(self):
        # works with smua.trigger.initiate()
        donesweeping = not bool(float(self.query('print(status.operation.sweeping.condition)')))
        # works with smua.measure.overlappediv()
        donemeasuring = not bool(float(self.query('print(status.operation.measuring.condition)')))
        # works with both

        return donesweeping & donemeasuring

    def waitready(self):
        ''' There's probably a better way to do this. '''

        self.write('waitcomplete()')
        self.write('print(\"Complete\")')
        answer = None
        while answer is None:
            try:
                # Keep trying to read until keithley says Complete
                answer = self.read()
            except:
                pass

        '''
        # Another bad way ...
        answer = 1
        while answer != 0.0:
            answer = float(self.query('print(status.operation.sweeping.condition)'))
            plt.pause(.3)
        '''


    def read_buffer(self, buffer='smua.nvbuffer1', attr='readings', start=1, end=None):
        '''
        Read a data buffer and return an actual array.
        Keithley 2634B handles this just fine while still doing a sweep
        Keithley 2636A throws error 5042 - cannot perform requested action while overlapped operation is in progress.
        '''
        if end is None:
            # Read the whole length
            end = int(float(self.query('print({}.n)'.format(buffer))))
        # makes keithley give numbers in ascii
        # self.write('format.data = format.ASCII')
        #readingstr = self.query('printbuffer({}, {}, {}.{})'.format(start, end, buffer, attr))
        #return np.float64(readingstr.split(', '))

        # Makes keithley give numbers in binary float64
        # Should be much faster?
        self.write('format.data = format.REAL64')
        self.write('printbuffer({}, {}, {}.{})'.format(start, end, buffer, attr))
        # reply comes back with #0 or something in the beginning and a newline at the end
        raw = self.read_raw()[2:-1]
        # TODO: replace nanvals here, not in get_data
        data_array = np.fromstring(raw, dtype=np.float64)
        data_array = self.replace_nanvals(data_array)
        return data_array

    def get_data(self, start=1, end=None, history=True):
        '''
        Ask Keithley to print out the data arrays of interest (I, V, t, ...)
        Parse the strings into python arrays
        Return dict of arrays
        dict can also contain scalar values or other meta data

        Can pass start and end values if you want just a specific part of the arrays
        '''
        numpts = int(float(self.query('print(smua.nvbuffer1.n)')))
        if end is None:
            end = numpts
        if numpts > 0:
            # Output a dictionary with voltage/current arrays and other parameters
            out = {}
            out['units'] = {}
            out['longnames'] = {}

            ### Collect measurement conditions
            # TODO: What other information is available from Keithley registers?

            # Need to do something different if sourcing voltage vs sourcing current
            source = self.query('print(smua.source.func)')
            source = float(source)
            if source:
                # Returns 1.0 for voltage source (smua.OUTPUT_DCVOLTS)
                out['source'] = 'V'
                out['V'] = self.read_buffer('smua.nvbuffer2', 'sourcevalues', start, end)
                Vmeasured = self.read_buffer('smua.nvbuffer2', 'readings', start, end)
                out['Vmeasured'] = Vmeasured
                out['units']['Vmeasured'] = 'V'
                I = self.read_buffer('smua.nvbuffer1', 'readings', start, end)
                out['I'] = I
                out['Icomp'] = float(self.query('print(smua.source.limiti)'))
            else:
                # Current source
                out['source'] = 'I'
                out['Vrange'] = float(self.query('print(smua.nvbuffer2.measureranges[1])'))
                out['Vcomp'] = float(self.query('print(smua.source.limitv)'))

                out['I'] = self.read_buffer('smua.nvbuffer1', 'sourcevalues', start, end)
                Imeasured = self.read_buffer('smua.nvbuffer1', 'readings', start, end)
                out['Imeasured'] = Imeasured
                out['units']['Imeasured'] = 'A'
                V = self.read_buffer('smua.nvbuffer2', 'readings', start, end)
                out['V'] = V

            out['t'] = self.read_buffer('smua.nvbuffer2', 'timestamps', start, end)
            out['Irange'] = self.read_buffer('smua.nvbuffer1', 'measureranges', start, end)
            out['Vrange'] = self.read_buffer('smua.nvbuffer2', 'measureranges', start, end)

            out['units']['I'] = 'A'
            out['units']['V'] = 'V'

            out['idn'] = self.idn()

        else:
            empty = np.array([])
            out = dict(t=empty, V=empty, I=empty, Vmeasured=empty)
        if history:
            self.data.append(out)
        return out

    @staticmethod
    def replace_nanvals(array):
        # Keithley returns this special value when the measurement is out of range
        # replace it with a nan so it doesn't mess up the plots
        # They aren't that smart at Keithley, so different models return different special values.
        nanvalues = (9.9100000000000005e+37, 9.9099995300309287e+37)
        for nv in nanvalues:
            array[array == nv] = np.nan
        return array

    def set_channel_state(self, channel='A', state=True):
        '''Turns the selected channel on or off. '''
        ch = channel.lower()
        if state:
            self.write('smu{0}.source.output = smu{0}.OUTPUT_ON'.format(ch))
        else:
            self.write('smu{0}.source.output = smu{0}.OUTPUT_OFF'.format(ch))

    def set_channel_voltage(self, channel = 'A', voltage = 0):
        '''Sets the voltage for the selected channel. Also changes measurement mode to voltage.'''
        ch = channel.lower()
        self.write('smu{0}.source.func = smu{0}.OUTPUT_DCVOLTS'.format(ch))
        self.write('smu{0}.source.levelv = '.format(ch) + str(voltage))

    def read_resistance(self, channel = 'A', voltage = 0.2, start_range = 1e-3, points = 10, nplc = 10, bias_tee_precautions = False):
        '''Reads the resistance with the correct range without using the autorange from Keithley'''
        range_smu = start_range
        range_correct = False

        while not range_correct:
            print('Range SMU = ' + str(range_smu))
            range_too_high = False
            range_too_low = False
            if bias_tee_precautions:
                self.set_channel_state(channel = channel, state = True)
                self.set_channel_voltage(channel = channel, voltage = voltage)
                plt.pause(1)

            if channel is 'A':
                self.it(sourceVA = voltage, sourceVB = 0, points = points, interval = 0.1, rangeI = range_smu , limitI = 1, nplc = nplc)
            else:
                self.it(sourceVA = 0, sourceVB = voltage, points =points , interval = 0.1, rangeI = range_smu , limitI = 1, nplc = nplc)

            while not self.done():
                plt.pause(0.1)

            self.set_channel_state('A', False)
            self.set_channel_state('B', False)
            data = self.get_data()

            for value in data['I']:
                if np.isnan(value):
                    range_too_low = True

            if range_too_low:
                print('Range too low')
                range_smu = np.power(10, np.log10(range_smu) + 1)

            else:
                max_current = max(abs(data['I']))
                if 0.095*range_smu > max_current:
                    range_too_high = True
                    print('Range too high')
                    max_current_log = np.log10(max_current)
                    range_exponent = np.ceil(max_current_log)
                    range_smu = np.power(10, range_exponent)
                else:
                    range_correct = True

        print('Maximum current = ' + str(max_current))
        resistance = np.mean(data['V']/data['I'])
        print('Resistance = ' + str(resistance))
        return resistance, data





#########################################################
# Eurotherm 2408 -- #################
#########################################################
class Eurotherm2408(object):
    '''
    This uses some dumb proprietary EI-BISYNCH protocol over serial.
    Make the connections DB2 -> HF, DB3 -> HE, DB5 -> HD.
    You can also use modbus.
    '''
    def __init__(self, addr='COM32', gid=0, uid=1):
        self.conn = serial.Serial(addr, timeout=1, bytesize=7, parity=serial.PARITY_EVEN)
        self.gid = gid
        self.uid = uid
    def write_data(self, mnemonic, data):
        # Select
        # C1 C2 are the two characters of the mnemonic
        # [EOT] (GID) (GID) (UID) (UID) [STX] (CHAN) (C1) (C2) <DATA> [ETX] (BCC)
        from functools import reduce
        from operator import xor
        STX = '\x02'
        ETX = '\x03'
        EOT = '\x04'
        ENQ = '\x05'
        CHAN = '1'
        gid = str(self.gid)
        uid = str(self.uid)
        data = format(data, '.1f')
        bcc = chr(reduce(xor, (mnemonic + data + ETX).encode()))
        msg = EOT + gid + gid + uid + uid + STX + mnemonic + data + ETX + bcc
        # print(msg)
        self.conn.write(msg.encode())

        # Wait?
        time.sleep(.05)

        # Should reply
        # [NAK] - failed to write
        # [ACK] - successful write
        # (nothing) - oh shit
        ACK = '\x06'
        NAK = '\x15'
        reply = self.conn.read_all()
        if reply == ACK.encode():
            return True
        elif reply == NAK.encode():
            return False
        else:
            raise Exception('Eurotherm not connected properly')

    def read_data(self, mnemonic):
        EOT = '\x04'
        ENQ = '\x05'
        gid = str(self.gid)
        uid = str(self.uid)
        # Poll
        # [EOT] (GID) (GID) (UID) (UID) (CHAN) (C1) (C2) [ENQ]
        # CHAN optional, will be returned only if sent
        poll = EOT + gid + gid + uid + uid + mnemonic + ENQ
        self.conn.write(poll.encode())

        # Wait?
        time.sleep(.05)

        # Reply
        # [STX] (CHAN) (C1) (C2) <DATA> [ETX] (BCC)
        reply = self.conn.read_all()
        try:
            return float(reply[3:-2])
        except:
            print('Failed to read Eurotherm 2408 temperature.')
            return np.nan

    def read_temp(self):
        return float(self.read_data('PV'))

    def set_temp(self, value):
        return self.write_data('SL', value)

    def output_level(self):
        return self.read_data('OP')

    def status(self):
        statusdict = {1: 'Reset',
                      2: 'Run',
                      3: 'Hold',
                      4: 'Holdback',
                      5: 'Complete'}
        return self.read_data('PC')


#########################################################
# Measurement Computing USB1208HS DAQ ###################
#########################################################
class USB2708HS(object):
    def __init__(self):
        # Import here because I don't want the entire module to error if you don't have mcculw installed
        from mcculw import ul
        from mcculw import enums
        self.ul = ul
        self.enums = enums

    def analog_out(self, ch, dacval=None, volts=None):
        '''
        I found a USB-1208HS so this is how you use it I guess.
        Pass a digital value between 0 and 2**12 - 1
        0 is -10V, 2**12 - 1 is 10V
        Voltage values that don't make sense for my current set up are disallowed.
        '''
        board_num = 0
        ao_range = self.enums.ULRange.BIP10VOLTS

        # Can pass dacval or volts.  Prefer dacval.
        if dacval is None:
            # Better have passed volts...
            dacval = self.ul.from_eng_units(board_num, ao_range, volts)
        else:
            volts = self.ul.to_eng_units(board_num, ao_range, dacval)

        # Just protect against doing something that doesn't make sense
        if ch == 0 and volts > 0:
            print('I disallow voltage value {} for analog output {}'.format(volts, ch))
            return
        elif ch == 1 and volts < 0:
            print('I disallow voltage value {} for analog output {}'.format(volts, ch))
            return
        else:
            print('Setting analog out {} to {} ({} V)'.format(ch, dacval, volts))

        try:
            self.ul.a_out(board_num, ch, ao_range, dacval)
        except ULError as e:
            # Display the error
            print("A UL error occurred. Code: " + str(e.errorcode)
                  + " Message: " + e.message)


    def digital_out(self, ch, val):
        #ul.d_config_port(0, DigitalPortType.AUXPORT, DigitalIODirection.OUT)
        self.ul.d_config_bit(0, self.enums.DigitalPortType.AUXPORT, 8, self.enums.DigitalIODirection.OUT)
        self.ul.d_bit_out(0, self.enums.DigitalPortType.AUXPORT, ch, val)


#########################################################
# TektronixDPO73304D ####################################
#########################################################
class TektronixDPO73304D(object):
    def __init__(self, addr='GPIB0::1::INSTR'):
        try:
            self.connect(addr)
        except:
            print('TektronixDPO73304D connection failed at {}'.format(addr))

    def connect(self, addr):
        self.conn = visa_rm.get_instrument(addr)
        # Expose a few methods directly to self
        self.write = self.conn.write
        self.query = self.conn.query
        self.ask = self.query
        self.read = self.conn.read
        self.read_raw = self.conn.read_raw
        self.close = self.conn.close

    def idn(self):
        return self.query('*IDN?').replace('\n', '')

    def bandwidth(self, channel=1, bandwidth=33e9):
        self.write('CH' + str(channel) + ':BAN ' + str(bandwidth))

    def scale(self, channel=1, scale=0.0625):
        self.write('CH' + str(channel) + ':SCAle ' + str(scale))

    def position(self, channel=1, position=0):
        self.write('CH'+str(channel)+':POS '+str(position))

    def inputstate(self, channel=1, mode=True):
        if mode:
            self.write('SELECT:CH' + str(channel) + ' ON')
        else:
            self.write('SELECT:CH' + str(channel) + ' OFF')

    def offset(self, channel=1, offset=0):
        self.write('CH' + str(channel) + ':OFFSet ' + str(offset))

    # TODO: Should be two separate functions
    def change_div_and_samplerate(self, division, samplerate):
        self.write('HORIZONTAL:MODE AUTO')
        self.write('HORIZONTAL:MODE:SAMPLERATE ' + str(samplerate))
        self.write('HOR:MODE:SCA ' + str(division))
        self.write('HORIZONTAL:MODE:AUTO:LIMIT 10000')

    def recordlength(self, recordlength=1e5):
        self.write('HORIZONTAL:MODE MANUAL')
        self.write('HORIZONTAL:MODE:RECORDLENGTH ' + str(recordlength))
        self.write('HORIZONTAL:MODE:AUTO:LIMIT ' + str(recordlength))

    # TODO: Should be two separate functions
    def change_samplerate_and_recordlength(self, samplerate=100e9, recordlength=1e5):
        self.write('HORIZONTAL:MODE MANUAL')
        self.write('HORIZONTAL:MODE:SAMPLERATE ' + str(samplerate))
        self.write('HORIZONTAL:MODE:RECORDLENGTH ' + str(recordlength))
        self.write('HORIZONTAL:MODE:AUTO:LIMIT ' + str(recordlength))
        self.write('DATA:STOP ' + str(recordlength))

    def ext_db_attenuation(self, channel=1, attenuation=0):
        self.write('CH' + str(channel) + ':PROBEFUNC:EXTDBATTEN ' + str(attenuation))

    def trigger(self):
        self.write('TRIGger FORCe')

    def arm(self, source=1, level=-0.1, edge='e'):
        if source == 0:
            self.write('TRIG:A:EDGE:SOUrce AUX')
        else:
            self.write('TRIG:A:EDGE:SOUrce CH' + str(source))
        self.write('TRIG:A:LEVEL ' + str(level))
        self.write('ACQ:STOPA SEQUENCE')
        self.write('ACQ:STATE 1')
        if edge == 'r':
            self.write('TRIG:A:EDGE:SLO RIS')
        elif edge == 'f':
            self.write('TRIG:A:EDGE:SLO FALL')
        else:
            self.write('TRIG:A:EDGE:SLO EIT')
        triggerstate = self.query('TRIG:STATE?')
        while 'REA' not in triggerstate or 'SAVE' in triggerstate:
            self.write('ACQ:STATE 1')
            triggerstate = self.query('TRIG:STATE?')

    def get_curve(self, channel=1):
        self.write('HEAD 0')
        self.write('WFMOUTPRE:BYT_NR 1')
        self.write('WFMOUTPRE:BIT_NR 8')
        self.write('DATA:ENC RPB')
        self.write('DATA:SOURCE CH' + str(channel))
        rl = int(self.query('HOR:RECO?'))

        pre = self.query('WFMOutpre?')
        pre_split = pre.split(';')
        if len(pre_split) == 5:
            print('Channel ' + str(channel) + ' is not used.')
            return None

        x_incr = float(pre_split[9])
        x_offset = int(pre_split[11])
        y_mult = float(pre_split[13])
        y_off = float(pre_split[14])

        self.write('DATA:STOP ' + str(rl))
        self.write('CURVE?')
        data_str = self.read_raw()
        data = np.fromstring(data_str[6:-1], np.uint8)

        time = x_incr * (np.arange(len(data)) - x_offset)
        voltage = y_mult * (data - y_off)

        return_dict = {}
        return_dict['t_ttx'] = time
        return_dict['V_ttx'] = voltage
        return return_dict

    def disarm(self):
        self.write('ACQ:STATE 0')

    def triggerstate(self):
        trigger_str = self.query('TRIG:STATE?')
        return trigger_str == 'READY\n'

    def trigger_position(self, position):
        self.write('HORIZONTAL:POSITION ' + str(position))

    def busy(self):
        state_string = self.ask('BUSY?')
        if state_string[0] == '0':
            return False
        else: 
            return True

#########################################################
# PG5 (Picosecond Pulse generator) ######################
#########################################################

class PG5(object):
    def __init__(self, addr='ASRL3::INSTR'):
        try:
            self.connect(addr)
        except:
            print('PG5 connection failed at {}'.format(addr))

    def connect(self, addr):
        self.conn = visa_rm.get_instrument(addr)
        # Expose a few methods directly to self
        self.write = self.conn.write
        self.query = self.conn.query
        self.ask = self.query
        self.read = self.conn.read
        self.read_raw = self.conn.read_raw
        self.close = self.conn.close

    def idn(self):
        idn = self.ask('*IDN?')
        self.read()   # read necessary to avoid empty line issue
        return idn.replace('\n', '')

    def error(self):
        '''prints the last error'''
        error_msg = self.query(':SYST:ERR:NEXT?')
        print(error_msg)
    # TODO: fix set_trigger_type (doesnt do anything right now, because commands dont do anything => ask company)

    # def set_trigger_type(self, type):
    #     '''sets the trigger type:
    #     type = \'IMM\' for internal clock
    #     type = \'TTL\' for external triggering
    #     tpye = \'MANUAL\' for manual triggering'''
    #     if type is 'IMM':
    #         self.write(':TRIG:SOUR IMM')
    #     elif type is 'TTL':
    #         self.write(':TRIG:SOUR TTL')
    #     elif type is 'MANUAL':
    #         self.write(':TRIG:SOUR MANUAL')
    #     else:
    #         print('Unknown trigger type. Make sure it is \'IMM\', \'TTL\' or \'MANUAl\'')

    def set_pulse_width(self, pulse_width):
        '''sets the pulse width (between 50 and 250 ps)'''
        self.write(':PULS:WIDT ' + str(pulse_width))

    def set_period(self, period):
        '''sets the period  (between  1 and 1e6 µs)'''
        self.write(':PULS:PER ' + str(period))

    def trigger(self):
        '''Executes a pulse'''
        self.write(':INIT')
    <|MERGE_RESOLUTION|>--- conflicted
+++ resolved
@@ -25,16 +25,11 @@
 import pandas as pd
 import serial
 from collections import deque
-<<<<<<< HEAD
 from . import persistent_state
 visa_rm = persistent_state.visa_rm
 # Could also store the visa_rm in visa itself
 #visa.visa_rm = visa.ResourceManager()
 #visa_rm = visa.visa_rm
-=======
-import weakref
-import matplotlib.pyplot as plt
->>>>>>> bddb2fb9
 
 
 
@@ -875,11 +870,11 @@
             Irange = np.max(np.abs(ilist))
         self.write('SweepIList(sweeplist, {}, {}, {}, {}, {})'.format(Vrange, Vlimit, nplc, delay, Irange))
 
-    def it(self, sourceVA, sourceVB, points, interval, rangeI, limitI, nplc=1, reset_keithley = True): #
+    def it(self, sourceVA, sourceVB, points, interval, rangeI, limitI, nplc=1):
         '''Wraps the constantVoltageMeasI lua function defined on keithley'''
         # Call constantVoltageMeasI
         # TODO: make sure the inputs are valid
-        self.write('constantVMeasI({}, {}, {}, {}, {}, {}, {}, {})'.format(sourceVA, sourceVB, points, interval, rangeI, limitI, nplc, reset_keithley))
+        self.write('constantVMeasI({}, {}, {}, {}, {}, {}, {})'.format(sourceVA, sourceVB, points, interval, rangeI, limitI, nplc))
         #self.write('smua.source.levelv = 0')
         #self.write('smua.source.output = smub.OUTPUT_OFF')
         #self.write('smub.source.levelv = 0')
@@ -1015,71 +1010,11 @@
         return array
 
     def set_channel_state(self, channel='A', state=True):
-        '''Turns the selected channel on or off. '''
         ch = channel.lower()
         if state:
             self.write('smu{0}.source.output = smu{0}.OUTPUT_ON'.format(ch))
         else:
             self.write('smu{0}.source.output = smu{0}.OUTPUT_OFF'.format(ch))
-
-    def set_channel_voltage(self, channel = 'A', voltage = 0):
-        '''Sets the voltage for the selected channel. Also changes measurement mode to voltage.'''
-        ch = channel.lower()
-        self.write('smu{0}.source.func = smu{0}.OUTPUT_DCVOLTS'.format(ch))
-        self.write('smu{0}.source.levelv = '.format(ch) + str(voltage))
-
-    def read_resistance(self, channel = 'A', voltage = 0.2, start_range = 1e-3, points = 10, nplc = 10, bias_tee_precautions = False):
-        '''Reads the resistance with the correct range without using the autorange from Keithley'''
-        range_smu = start_range
-        range_correct = False
-
-        while not range_correct:
-            print('Range SMU = ' + str(range_smu))
-            range_too_high = False
-            range_too_low = False
-            if bias_tee_precautions:
-                self.set_channel_state(channel = channel, state = True)
-                self.set_channel_voltage(channel = channel, voltage = voltage)
-                plt.pause(1)
-
-            if channel is 'A':
-                self.it(sourceVA = voltage, sourceVB = 0, points = points, interval = 0.1, rangeI = range_smu , limitI = 1, nplc = nplc)
-            else:
-                self.it(sourceVA = 0, sourceVB = voltage, points =points , interval = 0.1, rangeI = range_smu , limitI = 1, nplc = nplc)
-
-            while not self.done():
-                plt.pause(0.1)
-
-            self.set_channel_state('A', False)
-            self.set_channel_state('B', False)
-            data = self.get_data()
-
-            for value in data['I']:
-                if np.isnan(value):
-                    range_too_low = True
-
-            if range_too_low:
-                print('Range too low')
-                range_smu = np.power(10, np.log10(range_smu) + 1)
-
-            else:
-                max_current = max(abs(data['I']))
-                if 0.095*range_smu > max_current:
-                    range_too_high = True
-                    print('Range too high')
-                    max_current_log = np.log10(max_current)
-                    range_exponent = np.ceil(max_current_log)
-                    range_smu = np.power(10, range_exponent)
-                else:
-                    range_correct = True
-
-        print('Maximum current = ' + str(max_current))
-        resistance = np.mean(data['V']/data['I'])
-        print('Resistance = ' + str(resistance))
-        return resistance, data
-
-
-
 
 
 #########################################################
@@ -1092,9 +1027,19 @@
     You can also use modbus.
     '''
     def __init__(self, addr='COM32', gid=0, uid=1):
-        self.conn = serial.Serial(addr, timeout=1, bytesize=7, parity=serial.PARITY_EVEN)
-        self.gid = gid
-        self.uid = uid
+        # BORG
+        self.__dict__ = persistent_state.eurotherm_state
+        self.connect(addr, gid, uid)
+
+    def connect(self, addr='COM32', gid=0, uid=1):
+        if not self.connected():
+            self.conn = serial.Serial(addr, timeout=1, bytesize=7, parity=serial.PARITY_EVEN)
+            self.gid = gid
+            self.uid = uid
+
+    def connected():
+        return hasattr(self, 'conn'):
+
     def write_data(self, mnemonic, data):
         # Select
         # C1 C2 are the two characters of the mnemonic
@@ -1295,7 +1240,7 @@
         if source == 0:
             self.write('TRIG:A:EDGE:SOUrce AUX')
         else:
-            self.write('TRIG:A:EDGE:SOUrce CH' + str(source))
+            self.write('TRIG:A:EDGE:SOUrce CH ' + str(source))
         self.write('TRIG:A:LEVEL ' + str(level))
         self.write('ACQ:STOPA SEQUENCE')
         self.write('ACQ:STATE 1')
@@ -1352,13 +1297,6 @@
     def trigger_position(self, position):
         self.write('HORIZONTAL:POSITION ' + str(position))
 
-    def busy(self):
-        state_string = self.ask('BUSY?')
-        if state_string[0] == '0':
-            return False
-        else: 
-            return True
-
 #########################################################
 # PG5 (Picosecond Pulse generator) ######################
 #########################################################
