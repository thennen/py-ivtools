import numpy as np
import pandas as pd
from matplotlib.widgets import Button
import tkinter as tk
import sys
import skrf as rf
from pathlib import Path
from collections import defaultdict
from scipy.optimize import curve_fit
from scipy.interpolate import interp1d
from scipy.signal import savgol_filter
from time import time_ns, sleep, localtime, strftime

def where(*args):
    return np.where(*args)[0]

def list_files(directory, extension):
    return (f for f in listdir(directory) if f.endswith('.' + extension))

def setup_pcm_plots():
    def plot0(data, ax=None, **kwargs):
        ax.cla()
        ax.set_title('Answer')
        if data['t_scope']:
            ax.plot(data['t_scope'][-1], data['v_answer'][-1], **kwargs)    
        ax.set_ylabel('Voltage [V]')
        ax.set_xlabel('Time [s]')
        ax.xaxis.set_major_formatter(mpl.ticker.EngFormatter())
        
    def plot1(data, ax=None, **kwargs):
        ax.cla()
        ax.semilogy(data['t'], data['V'] / data['I'], **kwargs)
        #if data['t_event']:
        #    ax.vlines(data['t_event'],ax.get_ylim()[0]*1.2,ax.get_ylim()[1]*0.8, alpha = 0.5)
        ax.set_ylabel('Resistance [V/A]')
        ax.set_xlabel('Time [s]')
        ax.xaxis.set_major_formatter(mpl.ticker.EngFormatter())
        
    def plot2(data, ax=None, **kwargs):
        ax.cla()
        ax.set_title('Pulse')
        if data['t_scope']:
            ax.plot(data['t_scope'][-1], data['v_pulse'][-1], **kwargs)
        ax.set_ylabel('Voltage [V]')
        ax.set_xlabel('Time [s]')
        ax.xaxis.set_major_formatter(mpl.ticker.EngFormatter())
        
    def plot3(data, ax=None, **kwargs):
        ax.cla()
        ax.plot(data['t'], data['I'], **kwargs)
        # if data['t_event']:
        #    ax.vlines(data['t_event'],ax.get_ylim()[0]*1.2,ax.get_ylim()[1]*0.8, alpha = 0.5)
        ax.set_ylabel('Current [A]')
        ax.set_xlabel('Time [s]')
        ax.xaxis.set_major_formatter(mpl.ticker.EngFormatter())
        
    iplots.plotters = [[0, plot0],
                       [1, plot1],
                       [2, plot2],
                       [3, plot3]]
                 
    iplots.newline()

def setup_vcm_plots():

    def plot0(data, ax=None, **kwargs):
        line = data.iloc[-1]
        i=0
        if np.isnan(line.t_hrs).any():
            i+=1
            line = data.iloc[-2]
        ax.set_title('Pre Pulse Resistance State  #' + str(len(data)-i))
        if not np.isnan(line.t_hrs).any():
            ax.cla()
            ax.set_title('Pre Resistance State #' + str(len(data)-i))
            ax.plot(line.t_hrs,  line.V_hrs /  line.I_hrs - 50)
            ax.set_ylabel('Pre Resistance [V/A]')
            ax.set_xlabel('Time [s]')
            ax.xaxis.set_major_formatter(mpl.ticker.EngFormatter())
        
    def plot1(data, ax=None, **kwargs):
        line = data.iloc[-1]
        i=0
        if np.isnan(line.t_ttx).any():
            line = data.iloc[-2]
            i+=1
        ax.set_title('Pulse Answer #' + str(len(data)-i))
        if not np.isnan(line.t_ttx).any():
            ax.cla()
            ax.set_title('Pulse Answer #' + str(len(data)-i))
            ax.plot(line.t_ttx, line.V_ttx, **kwargs)    
            ax.set_ylabel('Voltage [V]')
            ax.set_xlabel('Time [s]')
            ax.xaxis.set_major_formatter(mpl.ticker.EngFormatter())

    def plot2(data, ax=None, **kwargs):
        line = data.iloc[-1]
        i=0
        if np.isnan(line.t_lrs).any():
            line = data.iloc[-2]
            i+=1
        ax.set_title('Post Pulse Resistance State #' + str(len(data)-i))
        if not np.isnan(line.t_lrs).any():
            ax.cla()
            ax.set_title('Post Resistance State #' + str(len(data)-i))
            ax.plot(line.t_lrs,  line.V_lrs /  line.I_lrs - 50)
            ax.set_ylabel('Post Resistance [V/A]')
            ax.set_xlabel('Time [s]')
            ax.xaxis.set_major_formatter(mpl.ticker.EngFormatter())

    def plot3(data, ax=None, **kwargs):
        line = data.iloc[-1]
        i=0
        if np.isnan(line.V_sweep).any():
            line = data.iloc[-2]
            i+=1
        ax.set_title('Sweep #' + str(len(data)-i))
        if not np.isnan(line.V_sweep).any():
            ax.cla()
            ax.set_title('Sweep #' + str(len(data)-i))
            ax.semilogy(line.V_sweep,  line.V_sweep /  line.I_sweep - 50)
            ax.set_ylabel('Resistance Sweep [V/A]')
            ax.set_xlabel('Voltage [V]')
            ax.set_ylim(bottom = 1e2)
            ax.xaxis.set_major_formatter(mpl.ticker.EngFormatter())   
        

        
    iplots.plotters = [[0, plot0],
                       [1, plot1],
                       [2, plot2],
                       [3, plot3]]
                 
    iplots.newline()  

def setup_pcm_plots_2():

    def plot0(data, ax=None, **kwargs):
        line = data.iloc[-1]
        i=0
        if np.isnan(line.t_pre).any():
            i+=1
            line = data.iloc[-2]
        ax.set_title('Read PRE #' + str(len(data)-i))
        if not np.isnan(line.t_pre).any():
            ax.cla()
            ax.set_title('Read PRE #' + str(len(data)-i))
            ax.plot(line.t_pre,  line.V_pre /  line.I_pre)
            ax.set_ylabel('Resistance PRE [V/A]')
            ax.set_xlabel('Time [s]')
            ax.xaxis.set_major_formatter(mpl.ticker.EngFormatter())
            ax.yaxis.set_major_formatter(mpl.ticker.EngFormatter())
        
    def plot1(data, ax=None, **kwargs):
        line = data.iloc[-1]
        i=0
        if np.isnan(line.t_ttx).any():
            line = data.iloc[-2]
            i+=1
        ax.set_title('Answer #' + str(len(data)-i))
        if not np.isnan(line.t_ttx).any():
            ax.cla()
            ax.set_title('Answer #' + str(len(data)-i))
            ax.plot(line.t_ttx, line.V_ttx, **kwargs)    
            ax.set_ylabel('Voltage [V]')
            ax.set_xlabel('Time [s]')
            ax.xaxis.set_major_formatter(mpl.ticker.EngFormatter())

    def plot2(data, ax=None, **kwargs):
        line = data.iloc[-1]
        i=0
        if np.isnan(line.t_post).any():
            line = data.iloc[-2]
            i+=1
        ax.set_title('Read POST #' + str(len(data)-i))
        if not np.isnan(line.t_post).any():
            ax.cla()
            ax.set_title('Read POST #' + str(len(data)-i))
            ax.plot(line.t_post,  line.V_post /  line.I_post)
            ax.set_ylabel('Resistance Post [V/A]')
            ax.set_xlabel('Time [s]')
            ax.xaxis.set_major_formatter(mpl.ticker.EngFormatter())
            ax.yaxis.set_major_formatter(mpl.ticker.EngFormatter())

        
    iplots.plotters = [[0, plot0],
                       [1, plot1],
                       [2, plot2]]
                 
    iplots.newline()  
    
def set_keithley_plotters():
    iplots.plotters = keithley_plotters
    iplots.ax0.cla()
    iplots.ax1.cla()
    iplots.ax2.cla()
    iplots.ax3.cla()

def analog_measurement_series(
    # values for pandas file
    samplename,
    padname,
    attenuation = 0, 
    repetitions = 3,

    # values for sweeps in between analog measurements
    V_set = [0.9,1.,1.1],
    V_reset = [-1.0,-1.1,-1.2],
    number_sweeps = 10,

    # values for keithley
    V_read = 0.2,
    points = 7e3, # there is only 10 points in vcm_measurement. Why?
    interval = 1e-3, # is fixed to 0.1 in vcm_measurement
    range_read = 1e-3,
    limit_read = 1e-3,
    nplc = 1e-2,

    # values for tektronix
    trigger_level = 0.025,
    polarity = 1,
    recordlength = 5000,
    position = -2.5,
    scale = 0.04,
<<<<<<< HEAD
=======
    transient_measurement = False,
>>>>>>> fa98dc8f

    # values for sympuls
    pulse_widths = [],
    pulse_spacing = 100e-3
):
    
    data = {}
    data['padname'] = padname
    data['samplename'] = samplename
    timestamp = strftime("%Y.%m.%d-%H.%M.%S", localtime())
    data['timestamp'] = timestamp

    for i in range(repetitions):
        for V_set_cycle, V_reset_cycle in zip(V_set, V_reset):
            for pulse_width in pulse_widths:
                
                data[f'pulsewidth{pulse_width:.2e}s_{i+1}'.replace("+", "")] = analog_measurement(
                    # values for pandas file
                    samplename,
                    padname,
                    attenuation=attenuation,
                    # values for sweeps
                    V_set=V_set_cycle,
                    V_reset=V_reset_cycle,
                    number_sweeps=number_sweeps,
                    # values for keithley
                    V_read=V_read,
                    points=points,
                    interval=interval, # is fixed to 0.1 in vcm_measurement
                    range_read=range_read,
                    limit_read=limit_read,
                    nplc=nplc,
                    # values for tektronix
                    trigger_level=trigger_level,
                    polarity=polarity,
                    recordlength=recordlength,
                    position=position,
                    scale=scale,
<<<<<<< HEAD
=======
                    transient_measurement=transient_measurement,
>>>>>>> fa98dc8f
                    # values for sympuls
                    pulse_width = pulse_width,
                    pulse_spacing = pulse_spacing
                )

    """
    datafolder = os.path.join('C:\\Messdaten', padname, samplename, "series")
    # subfolder = datestr
    file_exits = True
    i=1
    # f"{timestamp}_pulsewidth={pulse_width:.2e}s_attenuation={attenuation}dB_points={points:.2e}_{i}"
    filepath = os.path.join(datafolder, f"{timestamp}_attenuation{attenuation}dB_series_{i}.s")
    while os.path.isfile(filepath + '.s'):
        i +=1
        filepath = os.path.join(datafolder, f"{timestamp}_attenuation{attenuation}dB_series_{i}.s")
    io.write_pandas_pickle(meta.attach(data), filepath)
    """

    return data

def analog_measurement(
    # values for pandas file
    samplename,
    padname,
    attenuation = 0, 

    # values for sweeps
    V_set = 1.,
    V_reset = -1.1,
    number_sweeps = 10,

    # values for keithley
    V_read = 0.2,
    points = 1e4, # there is only 10 points in vcm_measurement. Why?
    interval = 1e-3, # is fixed to 0.1 in vcm_measurement
    range_read = 1e-3,
    limit_read = 1e-3,
    nplc = 1e-2,

    # values for tektronix
    trigger_level = 0.025,
    polarity = 1,
    recordlength = 5000,
    position = -2.5,
    scale = 0.04,
<<<<<<< HEAD
=======
    transient_measurement = False,
>>>>>>> fa98dc8f

    # values for sympuls
    pulse_width = 10e-9,
    pulse_spacing = 100e-3
    # pg5_measurement = True,
    # continuous = False
):
    '''run a measurement during which the Keithley2600 applies a constants voltage and measures the current. 
    Pulses applied during this measurement are also recorded. '''
    number_of_events =0
    data = {}
    data['padname'] = padname
    data['samplename'] = samplename

    data['num_sweeps'] = number_sweeps
    data['V_set'] = V_set
    data['V_reset'] = V_reset 
    data['V_read'] = V_read
    data['points'] = points 
    data['interval'] = interval
    data['range_read'] = range_read 
    data['limit_read'] = limit_read
    data['nplc'] = nplc
    data['trigger_level'] = trigger_level
    data['polarity'] = polarity
    data['position'] = position
    data['scale'] = scale
    data['pulse_spacing'] = pulse_spacing

    data['t_scope'] = []
    data['v_pulse'] = []
    data['v_answer'] = []
    data['t_event'] = []
    
    data['attenuation'] = attenuation
    data['recordlength'] = recordlength
    data['pulse_width'] = pulse_width

    timestamp = strftime("%Y.%m.%d-%H.%M.%S", localtime())
    data['timestamp'] = timestamp

    # functions for sweeps
    def reset():
        return kiv(tri(v1 = V_reset, step = 0.05), measure_range = 1e-2, i_limit = 1e-2)
    def set():
        return kiv(tri(v1 = V_set, step = 0.05), measure_range = 1e-3, i_limit = 3e-4)
    def read():
        return kiv(tri(v1 = V_read, step = 0.02), measure_range = 1e-3, i_limit = 1e-3)
    def get_current_resistance ():
        data = read()
        I = data["I"]
        V = data["Vmeasured"]
        return V[len(V)//2]/I[len(I)//2]

    # start doing a few sweeps to improve reproducibility
    set_keithley_plotters()
    iplots.show()

    # get initial resistance state and switch to HRS if necessary 
    data['initial_state'] = get_current_resistance()
    if data['initial_state'] <= 5000:
        data['initial_set'] = reset()

    # create list for sets and resets
    data['sets'] = []
    data['resets'] = []
    
    # now in HRS we do {number_sweeps}
    for i in range(number_sweeps):
        data['sets'].append(set())
        # data[f'set_{i+1}_state'] = get_current_resistance()
        data['resets'].append(reset())
        # data[f'reset_{i+1}_state'] = get_current_resistance()

    # get initial HRS after sweeps
    data['initial_HRS'] = get_current_resistance()

    # then do analog measurement
    setup_pcm_plots()
    iplots.show()  
    num_pulses = 0  

    # recordlength = (pulse_width * 100e9) + 500
    # read resistance state with keithley
    k.source_output(ch = 'A', state = True)
    k.source_level(source_val= V_read, source_func='v', ch='A')
    plt.pause(1)
    k._it_lua(sourceVA = V_read , sourceVB = 0, points = points, interval = interval, rangeI = range_read , limitI = limit_read, nplc = nplc)
    data['t_begin'] = time_ns()

    # set up tektronix
    ttx.inputstate(1, False)
    ttx.inputstate(2, False)
    ttx.inputstate(3, True)    
    ttx.inputstate(4, False)
    ttx.scale(3, scale)
    ttx.position(3, position*polarity)
    ttx.change_samplerate_and_recordlength(100e9, recordlength)
    trigger_level = trigger_level*polarity

    # set up sympuls
    sympuls.set_pulse_width(pulse_width)

    # have python wait for keithley to get ready
    plt.pause(0.5)
    
<<<<<<< HEAD
    """
    # first measurement where tektronix reads pulse
    ttx.arm(source = 3, level = trigger_level, edge = 'r') 
    plt.pause(0.1)
    sympuls.trigger()
    data['t_event'].append(time_ns())
    num_pulses += 1
    # print('trigger'+str(trigger_level))
    plt.pause(0.2)
    data.update(k.get_data())
    if ttx.triggerstate():
        plt.pause(0.1)
        ttx.disarm()
        # padname+="_no_first_pulse_detected_"
    else:
        number_of_events +=1
        data_scope2 = ttx.get_curve(3)
        # time_array = data['t']
        data['t_scope'].append(data_scope2['t_ttx'])
        data['v_answer'].append(data_scope2['V_ttx'])
        '''Moritz: last current data point measured after last trigger event so the entry one before
         will be used as time reference (-2 instead of -1, which is the last entry)'''
        # data['t_event'].append(time_array[len(time_array)-2])
        # print(time_array[len(time_array)-2])
    iplots.updateline(data)
    """
    
    # middle measurements, where keithey just reads and sympuls sends pulses
    while not k.done():
        sympuls.trigger()
        data['t_event'].append(time_ns())
        num_pulses += 1
        # print('trigger'+str(trigger_level))
        # sleep at least 10ms between pulses
        sleep(pulse_spacing)

        # data.update(k.get_data())
        # data['t_event'].append(time_array[len(time_array)-10])
        # print(time_array[len(time_array)-2])
        # iplots.updateline(data)
=======
    # middle measurements, where keithey just reads and sympuls sends pulses
    while not k.done():
        if transient_measurement:
            ttx.arm(source = 3, level = trigger_level, edge = 'r') 
            plt.pause(0.1)
        sympuls.trigger()
        data['t_event'].append(time_ns())
        num_pulses += 1
        # sleep at least 10ms between pulses
        if transient_measurement:
            plt.pause(0.2)
            data.update(k.get_data())
            if ttx.triggerstate():
                plt.pause(0.1)
                ttx.disarm()
                # padname+="_no_last_pulse_detected_"
            else:
                number_of_events +=1
                data_scope2 = ttx.get_curve(3)
                # time_array = data['t']
                data['t_scope'].append(data_scope2['t_ttx'])
                data['v_answer'].append(data_scope2['V_ttx'])
        else:
            sleep(pulse_spacing)

    # read all the measured data from keithley
    data.update(k.get_data())
    k.source_output(ch = 'A', state = False)
    k.source_output(ch = 'B', state = False)
    data["num_pulses"] = num_pulses
>>>>>>> fa98dc8f

    # last measurement where tektronix reads pulse
    ttx.arm(source = 3, level = trigger_level, edge = 'r') 
    plt.pause(0.1)
    sympuls.trigger()
<<<<<<< HEAD
    data['t_event'].append(time_ns())
    num_pulses += 1
    # print('trigger'+str(trigger_level))
    plt.pause(0.2)
    data.update(k.get_data())
    if ttx.triggerstate():
        plt.pause(0.1)
        ttx.disarm()
        # padname+="_no_last_pulse_detected_"
    else:
        number_of_events +=1
        data_scope2 = ttx.get_curve(3)
        # time_array = data['t']
        data['t_scope'].append(data_scope2['t_ttx'])
        data['v_answer'].append(data_scope2['V_ttx'])
        '''Moritz: last current data point measured after last trigger event so the entry one before
         will be used as time reference (-2 instead of -1, which is the last entry)'''
        # data['t_event'].append(time_array[len(time_array)-2])
        # print(time_array[len(time_array)])
    iplots.updateline(data)

    # finish up measurement
    data.update(k.get_data())
    iplots.updateline(data)
    #    k.set_channel_state('A', False)
    #    k.set_channel_state('B', False)
    k.source_output(ch = 'A', state = False)
    k.source_output(ch = 'B', state = False)
    ttx.disarm()

    data["num_pulses"] = num_pulses

    datafolder = os.path.join('C:\\Messdaten', padname, samplename)
    # subfolder = datestr
    file_exits = True
=======
    plt.pause(0.2)
    if ttx.triggerstate():
        plt.pause(0.1)
        ttx.disarm()
    else:
        number_of_events +=1
        data_scope2 = ttx.get_curve(3)
        data['t_scope'].append(data_scope2['t_ttx'])
        data['v_answer'].append(data_scope2['V_ttx'])
    iplots.updateline(data)
    ttx.disarm()

    # save results
    datafolder = os.path.join('C:\\Messdaten', padname, samplename)
>>>>>>> fa98dc8f
    i=1
    # f"{timestamp}_pulsewidth={pulse_width:.2e}s_attenuation={attenuation}dB_points={points:.2e}_{i}"
    filepath = os.path.join(datafolder, f"{timestamp}_pulsewidth{pulse_width:.2e}s_attenuation{attenuation}dB_points{points:.2e}_{i}.s".replace("+", ""))
    while os.path.isfile(filepath + '.s'):
        i +=1
        filepath = os.path.join(datafolder, f"{timestamp}_pulsewidth{pulse_width:.2e}s_attenuation{attenuation}dB_points{points:.2e}_{i}.s".replace("+", ""))
    io.write_pandas_pickle(meta.attach(data), filepath)
    # print(len(data))
    print(f"{num_pulses=}")
<<<<<<< HEAD
    return data  
=======
    return data    

>>>>>>> fa98dc8f

def test_measurement_single(
    # values for pandas file
    samplename,
    padname,
    attenuation =0, 

    # values for keithley
    V_read = -0.2,
    points = 250, # there is only 10  points in vcm_measurement. Why?
    interval = 0.1, # is fixed to 0.1 in vcm_measurement
    range_read = 1e-3,
    limit_read = 1e-3,
    nplc = 1,

    # values for tektronix
    trigger_level = 0.1,
    polarity = 1,
    recordlength = 250,
    position = -2.5,
    scale = 0.12,

    # values for sympuls
    pulse_width = 50e-12,
    pg5_measurement = True,
    continuous = False
):
    '''run a measurement during which the Keithley2600 applies a constants voltage and measures the current. 
    Pulses applied during this measurement are also recorded. '''
    setup_pcm_plots()

    number_of_events =0
    data = {}
    data['padname'] = padname
    data['samplename'] = samplename

    data['V_read'] = V_read
    data['points'] = points 
    data['interval'] = interval
    data['range_read'] = range_read 
    data['limit_read'] = limit_read
    data['nplc'] = nplc
    data['trigger_level'] = trigger_level
    data['polarity'] = polarity
    data['position'] = position
    data['scale'] = scale
    data['pg5_measurement'] = pg5_measurement
    data['continuous'] = continuous

    data['t_scope'] = []
    data['v_pulse'] = []
    data['v_answer'] = []
    data['t_event'] = []
    
    data['attenuation'] = attenuation
    data['recordlength'] = recordlength
    data['pulse_width'] = pulse_width

    num_pulses = 0

    iplots.show()    

    # recordlength = (pulse_width * 100e9) + 500
    # read resistance state with keithley
    k.source_output(ch = 'A', state = True)
    k.source_level(source_val= V_read, source_func='v', ch='A')
    plt.pause(1)
    k._it_lua(sourceVA = V_read , sourceVB = 0, points = points, interval = interval, rangeI = range_read , limitI = limit_read, nplc = nplc)

    # set up tektronix
    ttx.inputstate(1, False)
    ttx.inputstate(2, False)
    ttx.inputstate(3, True)    
    ttx.inputstate(4, False)
    ttx.scale(3, scale)
    ttx.position(3, position*polarity)
    ttx.change_samplerate_and_recordlength(100e9, recordlength)
    trigger_level = trigger_level*polarity

    # set up sympuls
    sympuls.set_pulse_width(pulse_width)
    
    # if pg5_measurement:
    #     sympuls.set_pulse_width(pulse_width)
    #     plt.pause(1)
    #     sympuls.trigger()
    
    while not k.done():
        ttx.arm(source = 3, level = trigger_level, edge = 'r') 
        plt.pause(0.1)

        if pg5_measurement and continuous:
            sympuls.trigger()
            num_pulses += 1
            print('trigger'+str(trigger_level))
            plt.pause(0.2)
        data.update(k.get_data())
        if ttx.triggerstate():
            plt.pause(0.1)
        else:
            number_of_events +=1
            data_scope2 = ttx.get_curve(3)
            time_array = data['t']
            data['t_scope'].append(data_scope2['t_ttx'])
            data['v_answer'].append(data_scope2['V_ttx'])
            '''Moritz: last current data point measured after last trigger event so the entry one before
             will be used as time reference (-2 instead of -1, which is the last entry)'''
            data['t_event'].append(time_array[len(time_array)-2])
            print(time_array[len(time_array)-2])
        iplots.updateline(data)
    data.update(k.get_data())
    iplots.updateline(data)
#    k.set_channel_state('A', False)
#    k.set_channel_state('B', False)
    k.source_output(ch = 'A', state = False)
    k.source_output(ch = 'B', state = False)
    ttx.disarm()
    datafolder = os.path.join('C:\Messdaten', samplename, padname)
    subfolder = datestr
    file_exits = True
    i=1
    filepath = os.path.join(datafolder, subfolder, 'test_measurement_'+str(int(pulse_width*1e12)) + 'ps_' +str(int(attenuation)) + 'dB_'+str(int(points/10)) +'secs_' +str(i))
    while os.path.isfile(filepath + '.s'):
        i +=1
        filepath = os.path.join(datafolder, subfolder, 'test_measurement_'+str(int(pulse_width*1e12)) + 'ps_' +str(int(attenuation)) + 'dB_'+str(int(points/10)) +'secs_' +str(i))
    io.write_pandas_pickle(meta.attach(data), filepath)
    # print(len(data))
    print(f"{num_pulses=}")
    return data    

def test_measurement(samplename,
padname,
amplitude = np.nan,
bits = np.nan,
sourceVA = -0.2,
points = 250,
interval = 0.1,
trigger = 0.1,
two_channel = False,
rangeI = 0,
nplc = 1,
pulse_width = 50e-12,
attenuation =0,
pg5_measurement = True,
polarity = 1,
recordlength = 250,
answer_position = -2.5,
pulse_postition = -4,
answer_scale = 0.12,
pulse_scale = 0.12,
continuous = False):
    '''run a measurement during which the Keithley2600 applies a constants voltage and measures the current. 
    Pulses applied during this measurement are also recorded. '''
    setup_pcm_plots()

    number_of_events =0
    data = {}
    data['t_scope'] = []
    data['v_pulse'] = []
    data['v_answer'] = []
    data['t_event'] = []
    data['amplitude'] = amplitude
    data['bits'] = bits
    data['padname'] = padname
    data['samplename'] = samplename
    data['attenuation'] = attenuation
    data['recordlength'] = recordlength

    iplots.show()    
    k.source_output(ch = 'A', state = True)
    k.source_level(source_val= sourceVA, source_func='v', ch='A')
 #   k.set_channel_state(channel = 'A', state = True)
 #   k.set_channel_voltage(channel = 'A', voltage = sourceVA)

    plt.pause(1)
    k._it_lua(sourceVA = sourceVA , sourceVB = 0, points = points, interval = interval, rangeI = rangeI , limitI = 1, nplc = nplc)

#    k.it(sourceVA = sourceVA, sourceVB = 0, points = points, interval = interval, rangeI = rangeI, limitI = 1, nplc = nplc, reset_keithley = False)

    ttx.inputstate(1, False)
    ttx.inputstate(2, False)
    ttx.inputstate(3, True)
    if two_channel:
        ttx.inputstate(4, True)
        ttx.scale(4, pulse_scale)
        ttx.position(4, -pulse_position*polarity)
    else:
        ttx.inputstate(3, True)
    ttx.scale(3, answer_scale)
    ttx.position(3, answer_position*polarity)
    ttx.change_samplerate_and_recordlength(100e9, recordlength)




    trigger = trigger*polarity
    if two_channel:
        ttx.arm(source = 4, level = trigger, edge = 'e')
    else:
        ttx.arm(source = 3, level = trigger, edge = 'r')

    if pg5_measurement:
#    if pg5:
#        pg5.set_pulse_width(pulse_width)
        sympuls.set_pulse_width(pulse_width)
        plt.pause(1)
#        pg5.trigger()
        sympuls.trigger()
    
    while not k.done():
        
#        if pg5 and continuous:
        if pg5_measurement and continuous:
#            pg5.trigger()

            sympuls.trigger()

        data.update(k.get_data())

        if ttx.triggerstate():
            plt.pause(0.1)
        else:
            number_of_events +=1
            if two_channel:
                data_scope1 = ttx.get_curve(4)

            data_scope2 = ttx.get_curve(3)
            
            time_array = data['t']
            data['t_scope'].append(data_scope2['t_ttx'])
            if two_channel:
                data['v_pulse'].append(data_scope1['V_ttx'])
            data['v_answer'].append(data_scope2['V_ttx'])
            '''Moritz: last current data point measured after last trigger event so the entry one before
             will be used as time reference (-2 instead of -1, which is the last entry)'''
            data['t_event'].append(time_array[len(time_array)-2])
            print(time_array[len(time_array)-2])
            if two_channel:
                ttx.arm(source = 4, level = trigger, edge = 'e')
            else:
                ttx.arm(source = 3, level = trigger, edge = 'e')

        iplots.updateline(data)

    data.update(k.get_data())
    iplots.updateline(data)
#    k.set_channel_state('A', False)
#    k.set_channel_state('B', False)
    k.source_output(ch = 'A', state = False)
    k.source_output(ch = 'B', state = False)
    ttx.disarm()
    
    datafolder = os.path.join('C:\Messdaten', samplename, padname)
    subfolder = datestr
    file_exits = True
    i=1
    filepath = os.path.join(datafolder, subfolder, 'pcm_measurement_'+str(i))
    while os.path.isfile(filepath + '.s'):
        i +=1
        filepath = os.path.join(datafolder, subfolder, 'pcm_measurement_'+str(i))
    io.write_pandas_pickle(meta.attach(data), filepath)

    return data


def abrupt_measurement(samplename,
padname,
amplitude = np.nan,
bits = np.nan,
sourceVA = -0.2,
points = 250,
Number_of_pulses = 4,
period = 0,
interval = 0.1,
trigger = 0.1,
two_channel = False,
rangeI = 0,
nplc = 1,
pulse_width = 50e-12,
attenuation =0,
pg5_measurement = True,
polarity = 1,
recordlength = 250,
answer_position = -2.5,
pulse_postition = -4,
answer_scale = 0.12,
pulse_scale = 0.12,
continuous = False):
    '''run a measurement during which the Keithley2600 applies a constants voltage and measures the current. 
    Pulses applied during this measurement are also recorded. '''
    setup_pcm_plots()

    number_of_events =0
    data = {}
    data['t_scope'] = []
    data['v_pulse'] = []
    data['v_answer'] = []
    data['t_event'] = []
    data['amplitude'] = amplitude
    data['bits'] = bits
    data['padname'] = padname
    data['samplename'] = samplename
    data['attenuation'] = attenuation
    data['recordlength'] = recordlength
    data['Number_of_pulses'] = Number_of_pulses

    iplots.show()    
    k.source_output(ch = 'A', state = True)
    k.source_level(source_val= sourceVA, source_func='v', ch='A')
 #   k.set_channel_state(channel = 'A', state = True)
 #   k.set_channel_voltage(channel = 'A', voltage = sourceVA)

    plt.pause(1)
    k._it_lua(sourceVA = sourceVA , sourceVB = 0, points = points, interval = interval, rangeI = rangeI , limitI = 1, nplc = nplc)

#    k.it(sourceVA = sourceVA, sourceVB = 0, points = points, interval = interval, rangeI = rangeI, limitI = 1, nplc = nplc, reset_keithley = False)

    ttx.inputstate(1, False)
    ttx.inputstate(2, False)
    ttx.inputstate(3, True)
    if two_channel:
        ttx.inputstate(4, True)
        ttx.scale(4, pulse_scale)
        ttx.position(4, -pulse_position*polarity)
    else:
        ttx.inputstate(3, True)
    ttx.scale(3, answer_scale)
    ttx.position(3, answer_position*polarity)
    ttx.change_samplerate_and_recordlength(100e9, recordlength)




    trigger = trigger*polarity
    if two_channel:
        ttx.arm(source = 4, level = trigger, edge = 'e')
    else:
        ttx.arm(source = 3, level = trigger, edge = 'r')

    if pg5_measurement:
#    if pg5:
#        pg5.set_pulse_width(pulse_width)
##        sympuls.set_pulse_width(pulse_width)
##        plt.pause(1)
#        pg5.trigger()
 #       sympuls.set_pulse_width(pulse_width)
 #      sympuls.set_period(period)
 #       time_executed = (Number_of_pulses ) *period
 #       print('Excecutaion TIme',time_executed)
#        sympuls.write(':TRIG:SOUR IMM')
#        t = 0
#        sympuls.write(':TRIG:SOUR MANUAL')
        sympuls.Apply_Burst(pulse_width, period, Number_of_pulses)

##        sympuls.trigger()

    while not k.done() and t :
        
#        if pg5 and continuous:
        if pg5_measurement and continuous:
#            pg5.trigger()
            sympuls.Apply_Burst_time(pulse_width, period, Number_of_pulses)
            ttx.arm(source = 3, level = trigger, edge = 'r')

#            sympuls.trigger()


        data.update(k.get_data())

        if ttx.triggerstate():
            plt.pause(0.1)
        else:
            number_of_events +=1
            if two_channel:
                data_scope1 = ttx.get_curve(4)

            data_scope2 = ttx.get_curve(3)
            
            time_array = data['t']
            data['t_scope'].append(data_scope2['t_ttx'])
            if two_channel:
                data['v_pulse'].append(data_scope1['V_ttx'])
            data['v_answer'].append(data_scope2['V_ttx'])
            '''Moritz: last current data point measured after last trigger event so the entry one before
             will be used as time reference (-2 instead of -1, which is the last entry)'''
            data['t_event'].append(time_array[len(time_array)-2])
            print(time_array[len(time_array)-2])
            if two_channel:
                ttx.arm(source = 4, level = trigger, edge = 'e')
            else:
                ttx.arm(source = 3, level = trigger, edge = 'e')

        iplots.updateline(data)

    data.update(k.get_data())
    iplots.updateline(data)
#    k.set_channel_state('A', False)
#    k.set_channel_state('B', False)
    k.source_output(ch = 'A', state = False)
    k.source_output(ch = 'B', state = False)
    ttx.disarm()
    
    datafolder = os.path.join('C:\Messdaten', samplename, padname)
    subfolder = datestr
    file_exits = True
    i=1
    filepath = os.path.join(datafolder, subfolder, 'pcm_measurement_'+str(i))
    while os.path.isfile(filepath + '.s'):
        i +=1
        filepath = os.path.join(datafolder, subfolder, 'pcm_measurement_'+str(i))
    io.write_pandas_pickle(meta.attach(data), filepath)

    return data

def ferro_measurement(samplename,
padname,
polarity,
attenuation,
scale1 = 0.12,
scale4 = 1.2,
position1 = -1,
position4 = -4,
trigger_level = 0.7):
    data = {}
    data['padname'] = padname
    data['samplename'] = samplename
    data['attenuation'] = attenuation
    data['scale1'] = scale1
    data['scale4'] = scale4
    data['position1'] = position1
    data['position4'] = position4
    data['trigger_level'] = trigger_level

    
    ttx.inputstate(1, True)
    ttx.inputstate(2, False)
    ttx.inputstate(3, False)
    ttx.inputstate(4, True)


    ttx.scale(1, scale1)
    ttx.scale(4, scale4)
    ttx.position(1, polarity*position1)
    ttx.position(4, polarity*position4)


    ttx.change_samplerate_and_recordlength(samplerate = 100e9, recordlength = 5e3)
    ttx.trigger_position(20)
    if polarity == 1:
        ttx.arm(source = 4, level = trigger_level*polarity, edge = 'r')
    elif polarity == -1:
        ttx.arm(source = 4, level = trigger_level*polarity, edge = 'f')
    else:
        print('wrong polarity')
        return np.nan
    plt.pause(0.2)
    status = ttx.triggerstate()
    while status == True:
        plt.pause(0.1)
        status = ttx.triggerstate()
    plt.pause(0.5)
    data_1 = ttx.get_curve(1)
    data_4 = ttx.get_curve(4)

    ax0.plot(data_1['t_ttx'], data_1['V_ttx'])
    ax1.plot(data_4['t_ttx'], data_4['V_ttx'])

    data['t_ttx'] = data_1['t_ttx']
    data['v_scope'] = data_4['V_ttx']
    data['v_answer'] = data_1['V_ttx']

    datafolder = os.path.join('X:/emrl/Pool/Bulletin/Berg/Messungen/', samplename, padname)
    file_exits = True
    i=1
    filepath = os.path.join(datafolder, 'pulse_'+str(i))
    file_link = Path(filepath + '.s')
    while file_link.is_file():
        i +=1
        filepath = os.path.join(datafolder, 'pulse_'+str(i))
        file_link = Path(filepath + '.s')
    io.write_pandas_pickle(meta.attach(data), filepath)

    return data
    

def vcm_measurement(samplename,
padname,
v1,
v2,
step = 0.01,
step2 = 0.01,
V_read = 0.2,
range_lrs = 1e-3,
range_hrs = 1e-4,
range_sweep = 1e-2,
range_sweep2 = 1e-3,
cycles = 1,
pulse_width = 50e-12,
attenuation = 0,
automatic_measurement = True,
pg5_measurement = True,
recordlength = 250,
trigger_position = 25,
edge = 'r',
sweep = True,
two_sweeps = False,
scale = 0.12,
position = -3,
trigger_level = 0.05,
nplc = 10,
limitI = 3e-4,
limitI2 = 3e-4,
r_window = False,
r_lower = 1e3,
r_upper = 2e3,
cc_step = 25e-6):

    setup_vcm_plots()
    data = {}
    data['padname'] = padname
    data['samplename'] = samplename


    hrs_list = []
    lrs_list = []
    sweep_list = []
    scope_list = []
    vlist = tri(v1 = v1, v2 = v2, step = step)

    abort = False
    for i in range(cycles):
        if not abort:
            ### Reading HRS resistance ############################################################################
            k.source_output(ch = 'A', state = True)
            k.source_level(source_val= V_read, source_func='v', ch='A')

            plt.pause(1)

            k._it_lua(sourceVA = V_read, sourceVB = 0, points =10, interval = 0.1, rangeI = range_hrs , limitI = 1, nplc = nplc)
            while not k.done():
                plt.pause(0.1)
            k.source_output(ch = 'A', state = False)
            k.source_output(ch = 'B', state = False)
            hrs_data = k.get_data()
            hrs_list.append(add_suffix_to_dict(hrs_data,'_hrs'))
            data = combine_lists_to_data_frame(hrs_list, lrs_list, scope_list, sweep_list)
            iplots.updateline(data)
            ### Setting up scope  ################################################################################

            ttx.inputstate(3, True)
            ttx.inputstate(2, False)
            ttx.inputstate(1, False)
            ttx.inputstate(4, False)

            ttx.scale(3, scale)
            ttx.position(3, position)


            ttx.change_samplerate_and_recordlength(samplerate = 100e9, recordlength= recordlength)
            if pulse_width < 100e-12:
                ttx.trigger_position(40)
            elif pulse_width < 150e-12:
                ttx.trigger_position(30)
            else:
                ttx.trigger_position(trigger_position)

            plt.pause(0.1)

            ttx.arm(source = 3, level = trigger_level, edge = edge)


            ### Applying pulse and reading scope data #############################################################
            if pg5_measurement:
                sympuls.set_pulse_width(pulse_width)
            if not automatic_measurement:
                input('Connect the RF probes and press enter')
                plt.pause(0.5)
            else:
                plt.pause(1)
                
            if pg5_measurement:
                sympuls.trigger()
            else:
                print('Apply pulse')
            plt.pause(0.1)
            plt.pause(0.2)
            status = ttx.triggerstate()
            while status == True:
                plt.pause(0.1)
                status = ttx.triggerstate()
            plt.pause(0.5)
            scope_list.append(ttx.get_curve(3))
            data = combine_lists_to_data_frame(hrs_list, lrs_list, scope_list, sweep_list)
            iplots.updateline(data)

            ### Reading LRS resistance #############################################################################

            if not automatic_measurement:
                input('Connect the DC probes and press enter')

            k.source_output(ch = 'A', state = True)
            k.source_level(source_val= V_read, source_func='v', ch='A')

            plt.pause(1)
            k._it_lua(sourceVA = V_read, sourceVB = 0, points = 10, interval = 0.1, rangeI = range_lrs, limitI = 1, nplc = nplc)
            while not k.done():
                plt.pause(0.1)
            k.source_output(ch = 'A', state = False)
            k.source_output(ch = 'B', state = False)
            lrs_data = k.get_data()
            lrs_list.append(add_suffix_to_dict(lrs_data,'_lrs'))
            data = combine_lists_to_data_frame(hrs_list, lrs_list, scope_list, sweep_list)
            iplots.updateline(data)

            ### performing sweep ###################################################################################
            if sweep:
                if two_sweeps:
                    dates_dict = defaultdict(list)
                    vlist1 = tri(v1 = v1, v2 = 0, step = step)
                    vlist2 = tri(v1 = 0, v2 = v2, step = step2)
                    k.iv(vlist1, measure_range = range_sweep, i_limit = limitI) 
                    while not k.done():
                        plt.pause(0.1)
                    sweep_data = k.get_data()
                    k.iv(vlist2, measure_range = range_sweep2, i_limit = limitI2) 
                    while not k.done():
                        plt.pause(0.1)
                    data_2nd_sweep = k.get_data()
                    for key in data_2nd_sweep:
                        data_to_append = data_2nd_sweep[key]
                        if not isinstance(data_to_append,dict) and not isinstance(data_to_append, str):
                            sweep_data[key] = np.append(sweep_data[key], data_to_append)
                else:  
                    k.iv(vlist, measure_range = range_sweep) 
                    while not k.done():
                        plt.pause(0.1)
                    k.source_output(ch = 'A', state = False)
                    k.source_output(ch = 'B', state = False)
                    sweep_data = k.get_data()
                sweep_list.append(add_suffix_to_dict(sweep_data,'_sweep'))
                data = combine_lists_to_data_frame(hrs_list, lrs_list, scope_list, sweep_list)
                iplots.updateline(data)
            if r_window:
                current_compliance = limitI2
                window_hit = False
                u=0
                d=0
                while not window_hit:
                    
                    k.source_output(chan = 'A', state = True)
                    k.source_level(source_val= V_read, source_func='v', ch='A')

                    plt.pause(1)
                    k._it_lua(sourceVA = V_read, sourceVB = 0, points = 5, interval = 0.1, measure_range = range_lrs, limitI = 1, nplc = nplc)
                    while not k.done():
                        plt.pause(0.1)
                    k.source_output(ch = 'A', state = False)
                    k.source_output(ch = 'B', state = False)
                    r_data = k.get_data()
                    resistance = np.mean(r_data['V']/r_data['I']) - 50
                    print('Compliance = ' + str(current_compliance))
                    print('Resistance = ' + str(resistance))

                    if resistance >= r_lower and resistance <= r_upper:
                        window_hit = True
                        break
                    elif resistance < r_lower:
                        current_compliance -= cc_step
                        u = 0
                        d += 1
                    elif resistance > 3.5e4 or u >=50:
                        vlist2 = tri(v1 = 0, v2 = -2, step = step2)
                        current_compliance = 2e-3
                    elif d >= 50:
                        vlist1 = tri(v1 = 2, v2 = 0, step = step)
                    else:
                        current_compliance += cc_step
                        u += 1
                        d = 0

                    if current_compliance < cc_step:
                        current_compliance =cc_step

                    if u > 51 or d > 51:
                        print('Failed hitting resistance window, aborting measurement')
                        window_hit = True
                        abort = True
                        break

                    k.iv(vlist1, measure_range = range_sweep, Ilimit = limitI) 
                    while not k.done():
                        plt.pause(0.1)
                    
                    k.iv(vlist2, measure_range = range_sweep2, Ilimit = current_compliance) 
                    while not k.done():
                        plt.pause(0.1)
                    vlist1 = tri(v1 = v1, v2 = 0, step = step)
                    vlist2 = tri(v1 = 0, v2 = v2, step = step2)

                    if current_compliance > 1e-3:
                        current_compliance = limitI2
            k.source_output(ch = 'A', state = False)
            k.source_output(ch = 'B', state = False)
  
    data['attenuation'] = attenuation
    data['pulse_width'] = pulse_width
    data['scale'] = scale
    data['position'] = position
    data['trigger_level'] = trigger_level

    datafolder = os.path.join('C:\Messdaten', samplename, padname)
    subfolder = datestr
    file_exits = True
    i=1
    filepath = os.path.join(datafolder, subfolder, str(int(pulse_width*1e12)) + 'ps_'+str(int(attenuation)) + 'dB_'+str(i))
    file_link = Path(filepath + '.df')
    while file_link.is_file():
        i +=1
        filepath = os.path.join(datafolder, subfolder, str(int(pulse_width*1e12)) + 'ps_'+str(int(attenuation)) + 'dB_'+str(i))
        file_link = Path(filepath + '.df')
    io.write_pandas_pickle(meta.attach(data), filepath)

    return data, abort


def pcm_resistance_measurement(samplename,
padname,
bits,
amplitude,
V_read = 0.2,
start_range = 1e-3,
cycles = 1,
scale = 0.12,
position = 3,
trigger_level = -0.1,
recordlength=2000,
points = 10
):

    setup_pcm_plots_2()
    data = {}
    data['padname'] = padname
    data['samplename'] = samplename

    pre_list = []
    post_list = []
    scope_list = []


    abort = False
    for i in range(cycles):
        if not abort:
            ### Reading Pre resistance ############################################################################
            _, pre_data = k.read_resistance(start_range = start_range, voltage = V_read, points = points)
            pre_list.append(add_suffix_to_dict(pre_data,'_pre'))
            data = combine_lists_to_data_frame(pre_list, post_list, scope_list)
            iplots.updateline(data)
            ### Setting up scope  ################################################################################

            ttx.inputstate(1, False)
            ttx.inputstate(2, True)
            ttx.inputstate(3, False)
            ttx.inputstate(4, False)

            ttx.scale(2, scale)
            ttx.position(2, position)

            ttx.change_samplerate_and_recordlength(samplerate = 100e9, recordlength=recordlength)
            ttx.trigger_position(20)

            plt.pause(0.1)
            input('Connect RF probes')
            ttx.arm(source = 2, level = trigger_level, edge = 'e')

            ### Applying pulse and reading scope data #############################################################

            print('Apply pulse')
            plt.pause(0.2)
            status = ttx.triggerstate()
            while status == True:
                plt.pause(0.1)
                status = ttx.triggerstate()
            plt.pause(0.5)
            while ttx.busy():
                plt.pause(0.1)
            scope_data = ttx.get_curve(2)
            scope_list.append(scope_data)
            data = combine_lists_to_data_frame(pre_list, post_list, scope_list)
            iplots.updateline(data)

            ### Reading Post resistance ########################
            input('Connect DC probes')
            _, post_data = k.read_resistance(start_range = start_range, voltage = V_read, points = points)
            post_list.append(add_suffix_to_dict(post_data,'_post'))
            data = combine_lists_to_data_frame(pre_list, post_list, scope_list)
            iplots.updateline(data)
  
    data['amplitude'] = amplitude
    data['bits'] = bits
    data['scale'] = scale
    data['position'] = position
    data['trigger_level'] = trigger_level

    datafolder = os.path.join('C:\Messdaten', samplename, padname)
    subfolder = datestr
    file_exits = True
    i=1
    amplitude_decimal = (amplitude % 1)*10
    filepath = os.path.join(datafolder, subfolder, str(int(amplitude)) + 'p' + str(int(amplitude_decimal)) + '_amplitude_'+str(i))
    file_link = Path(filepath + '.df')
    while file_link.is_file():
        i +=1
        filepath = os.path.join(datafolder, subfolder, str(int(amplitude)) + 'p' + str(int(amplitude_decimal)) + '_amplitude_'+str(i))
        file_link = Path(filepath + '.df')
    io.write_pandas_pickle(meta.attach(data), filepath)

    return data
def eval_pcm_measurement(data, manual_evaluation = False):
    '''evaluates saved data (location or variable) from an  measurements. In case of a two channel measurement it determines pulse amplitude and width'''
    print('0')
    setup_pcm_plots()
    ########## declareation of buttons ###########
    def agree(self):
        print('agree')
        waitVar1.set(True)

    def threhsold_visible(self):
        print('threshold')
        pulse_minimum =min(v_answer)
        pulse_index = where(np.array(v_answer) < 0.5* pulse_minimum)
        pulse_start_index = pulse_index[0]
        pulse_start = t_scope[pulse_start_index]
        print(pulse_start)
        ax_dialog.set_title('Please indicate threshold')
        ax_dialog.plot(np.array([pulse_start,pulse_start]),np.array([-1,0.3]))
        ax_agree = plt.axes([0.59, 0.05, 0.1, 0.075])
        b_agree = Button(ax_agree,'Agree')
        b_agree.on_clicked(agree)
        cid = figure_handle.canvas.mpl_connect('pick_event', onpick)
        root.wait_variable(waitVar1)
        if not threshold_written_class.state:
            print(threshold_class.threshold)
            data['t_threshold'].append(threshold_class.threshold-pulse_start)
            threshold_written_class.state = True

        waitVar.set(True)


    def threshold_invisible(self):
        print('threshold_invisible')
        #print(threshold_written_class.state)
        if not threshold_written_class.state:
            data['t_threshold'].append(numpy.nan)
            threshold_written_class.state = True
        #print(threshold_written_class.state)
        waitVar.set(True)

    def onpick(event):
        print('onpick')
        ind = event.ind
        t_threshold = np.take(x_data, ind)
        print('onpick3 scatter:', ind, t_threshold, np.take(y_data, ind))
        threshold_class.set_threshold(t_threshold)
        if len(ind) == 1:
            ax_dialog.plot(np.array([t_threshold,t_threshold]),np.array([-1,0.3]))
            
            plt.pause(0.1)

    ######## beginning of main evalution #############
    if(type(data) == str):
        data = pd.read_pickle(data)
        iplots.show()    
    iplots.updateline(data)
    data['pulse_width'] = []
    data['pulse_amplitude'] = []
    data['t_threshold'] = []

    ########## if two channel experiment: ################
    if data['v_pulse']:      
        for t_scope, v_pulse in zip(data['t_scope'], data['v_pulse']):
            pulse_minimum =min(v_pulse)
            pulse_index = where(np.array(v_pulse) < 0.5* pulse_minimum)
            #pulse_end = t_scope[pulse_index[-1]]
            #pulse_start = t_scope[pulse_index[0]]
            v_max = max(v_pulse)
            v_min = min(v_pulse)
            if v_max > -v_min:
                pulse_width = calc_fwhm(valuelist = v_pulse, time = t_scope)
            else:
                pulse_width = calc_fwhm(valuelist = -v_pulse, time = t_scope)
            data['pulse_width'].append(pulse_width)
            data['pulse_amplitude'].append(np.mean(v_pulse[pulse_index])*2)
        
    ########## if one channel experiment: ################       
    else:
        for t_scope, v_answer in zip(data['t_scope'],data['v_answer']):
            #pulse_minimum =min(v_answer)
            #pulse_index = where(np.array(v_answer) < 0.5* pulse_minimum)
            #pulse_start_index = pulse_index[0]
            #pulse_start = t_scope[pulse_start_index]
            #print(pulse_start)
            #pulse_end_index = pulse_start_index + where(np.array(v_answer[pulse_start_index:-1]) >= 0)[0]
            #pulse_end = t_scope[pulse_end_index]
            
            # '''for short pulses the width is determined as FWHM, otherwise from pulse start until 
            #  the zero line is crossed for the first time '''
            # if pulse_end - pulse_start < 1e-9:
            #     pulse_end = t_scope[pulse_index[-1]]
            #     pulse_width = pulse_end - pulse_start
            # else:

            v_max = max(v_answer)
            v_min = min(v_answer)
            if v_max > -v_min:
                pulse_width = calc_fwhm(valuelist = v_answer, time = t_scope)
            else:
                pulse_width = calc_fwhm(valuelist = -v_answer, time = t_scope)

            data['pulse_width'].append(pulse_width)
            data['pulse_amplitude'].append(get_pulse_amplitude_of_PSPL125000(amplitude = data['amplitude'], bits = data['bits']))
            #import pdb; pdb.set_trace()
    ######## detection of threshold event by hand ###########
    if manual_evaluation:
        threshold_class = tmp_threshold()
        threshold_written_class = threshold_written()
        
        root = tk.Tk()
        root.withdraw()
        waitVar = tk.BooleanVar()
        waitVar1 = tk.BooleanVar()
        for t_scope, v_answer in zip(data['t_scope'], data['v_answer']):
            threshold_written_class.state = False
            x_data = t_scope
            y_data = v_answer/max(abs(v_answer))
            figure_handle, ax_dialog = plt.subplots()
            plt.title('Is a threshold visible?')
            plt.subplots_adjust(bottom=0.25)
            ax_dialog.plot(x_data,y_data, picker = True)
            ax_yes = plt.axes([0.7, 0.05, 0.1, 0.075])
            ax_no = plt.axes([0.81, 0.05, 0.1, 0.075])
            b_yes = Button(ax_yes, 'Yes')
            b_yes.on_clicked(threhsold_visible)
            b_no = Button(ax_no, 'No')
            b_no.on_clicked(threshold_invisible)
            root.wait_variable(waitVar)
            plt.close(figure_handle)
            #print(len(data['pulse_amplitude'])-len(data['t_threshold']))         
        plot_pcm_threshold(data)   
        root.destroy()
    return data

def eval_pcm_r_measurement(data, manual_evaluation = False, t_cap = np.nan, v_cap = np.nan, filename = ''):
    '''evaluates saved data (location or variable) from an  measurements. In case of a two channel measurement it determines pulse amplitude and width'''
    setup_pcm_plots_2()
    ########## declareation of buttons ###########
    # def agree(self):
    #     waitVar1.set(True)

    def threhsold_visible(self):
        user_aproove = False
        pulse_minimum =min(v_answer)
        pulse_index = where(np.array(v_answer)[1:-1] < 0.2* pulse_minimum) #ignoring first value which is ofter just wrong
        pulse_start_index = pulse_index[0]
        pulse_start = t_scope[pulse_start_index]
        #print(pulse_start)
        ax_dialog.set_title('Please indicate threshold')
        #plt.autoscale('False')
        ax_dialog.autoscale(False)
        ax_dialog.plot(np.array([pulse_start,pulse_start]),np.array([-1,0.3]))
        # ax_agree = plt.axes([0.59, 0.05, 0.1, 0.075])
        # b_agree = Button(ax_agree,'Agree')
        # b_agree.on_clicked(agree)
        above_threshold_level = where(np.array(v_diff/50 < -100e-6))
        try:
            threshold_event = where(above_threshold_level>pulse_start_index+6)[0]
        except:
            print('No threshold')
        while not user_aproove:
            threshold_index = above_threshold_level[threshold_event]-1
            t_threshold = t_scope[threshold_index]-pulse_start
            print(t_threshold)
            ax_dialog.plot(np.array([t_scope[threshold_index],t_scope[threshold_index]]),np.array([-1,0.3]))
            plt.pause(0.1)
            user_answer = input('Do you approve? ')            
            if user_answer == 'n':
                user_aproove = False
                threshold_event = where(above_threshold_level>above_threshold_level[threshold_event])[0]
            elif user_answer == 'd':
                t_threshold = np.nan
                user_aproove = True
            elif user_answer == 'y':
                user_aproove = True

        data['t_threshold'][x].append(t_threshold)
        #cid = figure_handle.canvas.mpl_connect('pick_event', onpick)
        # if not threshold_written_class.state:
        #     print(threshold_class.threshold)
        #     data['t_threshold'][x].append(threshold_class.threshold-pulse_start)
        #     threshold_written_class.state = True

        waitVar.set(True)


    def threshold_invisible(self):
        #print(threshold_written_class.state)
        if not threshold_written_class.state:
            data['t_threshold'][x].append(numpy.nan)
            threshold_written_class.state = True
        #print(threshold_written_class.state)
        waitVar.set(True)

    def onpick(event):
        ind = event.ind
        t_threshold = np.take(x_data, ind)
        #print('onpick3 scatter:', ind, t_threshold, np.take(y_data, ind))
        threshold_class.set_threshold(t_threshold)
        if len(ind) == 1:
            ax_dialog.plot(np.array([t_threshold,t_threshold]),np.array([-1,0.3]))
            
            plt.pause(0.1)

    ######## beginning of main evalution #############
    if(type(data) == str):
        data = pd.read_pickle(data)
        iplots.show()    
    iplots.updateline(data)
    data['pulse_width'] = [list() for x in range(len(data.index))]
    data['pulse_amplitude'] = [list() for x in range(len(data.index))]
    data['t_threshold'] = [list() for x in range(len(data.index))]
    ########## if two channel experiment: ################
    for x in range(len(data.index)):
        if 'v_pulse' in data.keys():   
            for t_scope, v_pulse in zip(data['t_scope'], data['v_pulse']):
               # pulse_minimum =min(v_pulse)
                #pulse_index = where(np.array(v_pulse) < 0.15* pulse_minimum)
                #pulse_end = t_scope[pulse_index[-1]]
                #pulse_start = t_scope[pulse_index[0]]
                v_max = max(v_pulse)
                v_min = min(v_pulse)
                if v_max > -v_min:
                    pulse_width = calc_fwhm(valuelist = v_pulse, time = t_scope)
                else:
                    pulse_width = calc_fwhm(valuelist = -v_pulse, time = t_scope)
                data['pulse_width'][x].append(pulse_width)
                data['pulse_amplitude'][x].append(np.mean(v_pulse[pulse_index])*2)
            
        ########## if one channel experiment: ################       
        else:
            for t_scope, v_answer in zip(data['t_ttx'],data['V_ttx']):

                v_max = max(v_answer)
                v_min = min(v_answer)
                if v_max > -v_min:
                    pulse_width = calc_fwhm(valuelist = v_answer, time = t_scope)
                else:
                    pulse_width = calc_fwhm(valuelist = -v_answer, time = t_scope)

                data['pulse_width'][x].append(pulse_width)
                data['pulse_amplitude'][x].append(get_pulse_amplitude_of_PSPL125000(amplitude = data['amplitude'][x], bits = data['bits'][x]))
                #import pdb; pdb.set_trace()
        ######## detection of threshold event by hand ###########

        if manual_evaluation:
            above_threshold_level = np.array(np.nan)
            threshold_event =np.nan
            threshold_class = tmp_threshold()
            threshold_written_class = threshold_written()
            
            root = tk.Tk()
            root.withdraw()
            waitVar = tk.BooleanVar()
            waitVar1 = tk.BooleanVar()
            for t_scope, v_answer in zip(data['t_ttx'], data['V_ttx']):
                threshold_written_class.state = False
                x_data = t_scope
                y_data = savgol_filter(v_answer,11,3)
                figure_handle, ax_dialog = plt.subplots()
                figure_handle.show()
                plt.title('Is a threshold visible?')
                plt.subplots_adjust(bottom=0.25)
                if type(t_cap) == float:
                    ax_dialog.plot(x_data,y_data, picker = True)
                else:
                    ax_dialog.plot(x_data,y_data/50, label = '$I_{\mathrm{Meas.}}$')
                    ax_dialog.plot(t_cap,v_cap/50, label = '$I_{\mathrm{Cap.}}$')
                    v_diff = subtract_capacitive_current(y_data, v_cap)
                    ax_dialog.plot(x_data, v_diff/50, label = '$I_{\mathrm{Diff.}}$', picker = True)
                    ax_dialog.set_xlabel('Time [s]')
                    ax_dialog.set_ylabel('Curreent [A]')
                    ax_dialog.xaxis.set_major_formatter(mpl.ticker.EngFormatter())
                    ax_dialog.yaxis.set_major_formatter(mpl.ticker.EngFormatter())

                ax_yes = plt.axes([0.7, 0.05, 0.1, 0.075])
                ax_no = plt.axes([0.81, 0.05, 0.1, 0.075])
                b_yes = Button(ax_yes, 'Yes')
                b_yes.on_clicked(threhsold_visible)
                b_no = Button(ax_no, 'No')
                b_no.on_clicked(threshold_invisible)
                root.wait_variable(waitVar)
                if filename != '':
                    figure_handle.tight_layout()
                    figure_handle.savefig(filename + '.png', dpi =600)
                    plt.rcParams['pdf.fonttype'] = 'truetype'
                    figure_handle.savefig(filename + '.pdf')
                plt.close(figure_handle)
                #print(len(data['pulse_amplitude'])-len(data['t_threshold']))         
            root.destroy()
    return data

def eval_vcm_measurement(data, 
hrs_upper = np.nan, 
hrs_lower = np.nan, 
lrs_upper = np.nan,
lrs_lower = np.nan,
do_plots = True):
    impedance = 50
    if(type(data) == str):
        data = pd.read_pickle(data)
    
    if do_plots == True:
        setup_vcm_plots()
        iplots.updateline(data)
        iplots.show()
    #print(type(data))
    fwhm_list = []
    pulse_amplitude = []
    R_hrs = []
    R_lrs = []

    ###### Eval Reads ##########################

    for I_hrs, V_hrs, I_lrs, V_lrs in zip(data['I_hrs'], data['V_hrs'], data['I_lrs'], data['V_lrs']):
        r_hrs = determine_resistance(v = V_hrs, i = I_hrs)-impedance
        r_lrs = determine_resistance(v = V_lrs, i = I_lrs)-impedance
        if r_hrs > hrs_upper:
            r_hrs = np.nan
        if r_lrs > lrs_upper:
            r_lrs = np.nan
        if r_hrs < hrs_lower:
            r_hrs = np.nan
        if r_lrs < lrs_lower:
            r_lrs = np.nan
        R_hrs.append(r_hrs)
        R_lrs.append(r_lrs)

    ##### Eval Pulses ##########################

    for t_ttx, V_ttx, pulse_width in zip(data['t_ttx'], data['V_ttx'], data['pulse_width']):
        fwhm_value = calc_fwhm(valuelist = V_ttx, time = t_ttx)
        if fwhm_value < pulse_width:
            fwhm_list.append(pulse_width)
        else:
            fwhm_list.append(calc_fwhm(valuelist = V_ttx, time = t_ttx))

   
    data['R_hrs'] = R_hrs
    data['R_lrs'] = R_lrs
    data['fwhm'] = fwhm_list
    return data

def eval_all_pcm_measurements(filepath):
    ''' executes all eval_pcm_measurements in one directory and bundles the results'''
    print('b0')
    if filepath[-1] != '/':
        filepath = filepath + '/'
    files = os.listdir(filepath)
    all_data = []
    for f in files:
        filename = filepath+f
        print(filename)
        print('b01')
        all_data.append(eval_pcm_measurement(filename, manual_evaluation = True))
        print('b02')
    print('b1')
    t_threshold = np.array(all_data[0]['t_threshold'])
    pulse_amplitude = np.array(all_data[0]['pulse_amplitude'])
    t_threshold = []
    for data in all_data:
        if len(t_threshold)>0:
            print('b2')
            t_threshold = np.append(t_threshold,np.array(data['t_threshold']))
            pulse_amplitude = np.append(pulse_amplitude,np.array(data['pulse_amplitude']))
        else:
            print('b3')
            t_threshold = np.array(data['t_threshold'])
            pulse_amplitude = np.array(data['pulse_amplitude'])
    print('b4')
    plot_pcm_vt(pulse_amplitude, t_threshold)
    return all_data, t_threshold, pulse_amplitude

def eval_all_vcm_measurements(filepath, **kwargs):
    ''' executes all eval_vcm_measurements in one directory and bundles the results. Also error propagation is included.'''
    if filepath[-1] != '/':
        filepath = filepath + '/'
    files = os.listdir(filepath)
    all_data = []
    R_hrs_mean = []
    R_hrs_std = []
    R_lrs_mean = []
    R_lrs_std = []
    fwhm_mean = []
    fwhm_std = []
    R_ratio_mean =[]
    R_ratio_std = []

    for f in files:
        filename = filepath+f
        print(filename)
        data = eval_vcm_measurement(filename, **kwargs)
        all_data.append(data)
        R_hrs_mean.append(np.mean(data['R_hrs']))
        R_hrs_std.append(np.std(data['R_hrs']))
        R_lrs_mean.append(np.mean(data['R_lrs']))
        R_lrs_std.append(np.std(data['R_lrs']))
        fwhm_mean.append(np.mean(data['fwhm']))
        fwhm_std.append(np.std(data['fwhm']))
        R_ratio_mean.append(np.mean(data['R_lrs']/data['R_hrs']))
        R_ratio_std.append(R_ratio_mean[-1]*np.sqrt(np.power(R_hrs_std[-1]/R_hrs_mean[-1], 2)+np.power(R_lrs_std[-1]/R_lrs_mean[-1], 2)))

    return all_data, R_hrs_mean, R_hrs_std, R_lrs_mean, R_lrs_std, fwhm_mean, fwhm_std, R_ratio_mean, R_ratio_std

def eval_all_pcm_r_measurements(filepath, t_cap = np.nan, v_cap = np.nan):
    print('d1')
    if filepath[-1] != '/':
        filepath = filepath + '/'
    files = os.listdir(filepath)
    all_data = []
    for f in files:
        if 'data' in f or 'Thumbs' in f or '.png' in f:
            pass
        else:
            filename = filepath+f
            print(filename)
            all_data.append(eval_pcm_r_measurement(filename, manual_evaluation = True, t_cap = t_cap, v_cap = v_cap, filename = f))
    
    t_threshold = []
    pulse_amplitude = []
    R_pre = []
    R_post = []
    for data in all_data:
        t_threshold.append(np.array(data['t_threshold'][0])[0])
        pulse_amplitude.append(data['pulse_amplitude'][0])
        R_pre.append(np.mean(data['V_pre'][0]/data['I_pre'][0]))
        R_post.append(np.mean(data['V_post'][0]/data['I_post'][0]))
    plot_R_threshold(R_pre, t_threshold)
    print('Amplitude = ' + str(pulse_amplitude[0]) + 'V')
    
    export_data = {}
    export_data['all_data'] = all_data
    export_data['t_threshold'] = t_threshold
    export_data['pulse_amplitude'] = pulse_amplitude
    export_data['R_pre'] = R_pre
    export_data['R_post'] = R_post
    export_data = pd.DataFrame(export_data)
    

    file_name = os.path.join(filepath + 'data')
    file_link = Path(file_name + '.df')
    i=0
    while file_link.is_file():
        i +=1
        file_name = os.path.join(filepath + 'data_' + str(i))
        file_link = Path(file_name+ '.df')

    write_pandas_pickle(data, file_name)

    return all_data, t_threshold, pulse_amplitude, R_pre, R_post

def get_pulse_amplitude_of_PSPL125000(amplitude, bits):
    '''returns pulse amplitude in Volts depending on the measured output of the PSPL12500'''
    pulse_amplitude = np.nan
    if np.isnan(amplitude):
        return np.nan

    if bits == 1:
        amplitude_array = [0.3, 0.4, 0.5, 1, 2, 3, 4, 5, 6, 7, 8, 9, 10]
        return_values = [2*0.728, 2*0.776, 2*0.8356, 2*1.1088, 2*1.5314, 2*2.0028, 
        2*2.306727, 2*2.622, 2*2.8624, 2*3.144727, 2*3.378, 2*3.652, 2*4.184]

    else:
        amplitude_array = [0.0, 0.1, 0.2, 0.3, 0.4, 0.5, 1, 2, 3, 4, 5, 6, 7, 8, 9, 10]
        return_values = [2*0.5956, 2*0.6481, 2*0.7188, 2*0.7757, 2*0.8182, 2*0.8952, 2*1.1693, 2*1.7592, 2*2.2008, 
        2*2.605455, 2*2.9248, 2*3.2552, 2*3.541818, 2*3.872, 2*4.2144, 2*4.7756]

    index = where(np.array(amplitude_array) == amplitude)

    if index.size > 0:
        pulse_amplitude = return_values[int(index)]
    else:
        print('Unknown amplitude')
        index_pre = where(np.array(amplitude_array) > amplitude)[0]

        x= amplitude%1
        pulse_amplitude = (x*return_values[int(index_pre+1)]+(1-x)*return_values[int(index_pre)])

    return pulse_amplitude

def plot_pcm_amp_comp(data, i = 0):
    fig1 = plt.figure()
    ax_cmp = plt.gca()

    for j in range(0,len(data)):
        ax_cmp.plot(data[j]['t_scope'][i],data[j]['v_answer'][i]/max(abs(data[j]['v_answer'][i])), 
        label=str(round(data[j]['pulse_amplitude'][i],2)) + ' V')

    fig1.show()
    ax_cmp.set_ylabel('Norm. voltage [a.u.]')
    ax_cmp.set_xlabel('Time [s]')
    ax_cmp.xaxis.set_major_formatter(mpl.ticker.EngFormatter())
    handles, labels = ax_cmp.get_legend_handles_labels()
    ax_cmp.legend(handles, labels, loc = 'lower right')

def plot_pcm_vt(pulse_amplitude, t_threshold):
    fig = plt.figure()
    ax_vt = plt.gca()
    ax_vt.semilogy(pulse_amplitude, t_threshold,'.k')
    ax_vt.set_ylabel('t_Threshold [s]')
    ax_vt.set_xlabel('Votlage [V]')
    ax_vt.yaxis.set_major_formatter(mpl.ticker.EngFormatter())
    fig.show()

class tmp_threshold():
    '''Allows to save the threshold obtained by clicking eval_pcm_measurement => there maybe a better solultion'''
    threshold = np.nan
    def set_threshold(self, threshold_value):
        if len(threshold_value) > 1:
            print('More than one point selected. Zoom closer to treshold event')
            self.threshold = numpy.nan
        else:
            self.threshold = threshold_value[0]

def add_suffix_to_dict(data, suffix):
    return {k+suffix:v for k,v in data.items()}

class threshold_written():
    state = False

def combine_lists_to_data_frame(hrs_list, lrs_list, scope_list, sweep_list = np.nan):
    hrs_df = pd.DataFrame(hrs_list)
    lrs_df = pd.DataFrame(lrs_list)
    scope_df = pd.DataFrame(scope_list)
    if sweep_list is not np.nan:
        sweep_df = pd.DataFrame(sweep_list)
        return_frame = pd.concat([hrs_df, lrs_df, scope_df, sweep_df] , axis = 1)
    else: 
        return_frame = pd.concat([hrs_df, lrs_df, scope_df] , axis = 1)
    return return_frame

def calc_fwhm(valuelist, time, peakpos=-1):
    """calculates the full width at half maximum (fwhm) of some curve.
    the function will return the fwhm with sub-pixel interpolation. It will start at the maximum position and 'walk' left and right until it approaches the half values.
    INPUT: 
    - valuelist: e.g. the list containing the temporal shape of a pulse 
    OPTIONAL INPUT: 
    -peakpos: position of the peak to examine (list index)
    the global maximum will be used if omitted.
    OUTPUT:
    -fwhm (value)
    """
    if peakpos== -1: #no peakpos given -> take maximum
        peak = np.max(valuelist)
        peakpos = np.min( np.nonzero( valuelist==peak  )  )

    peakvalue = valuelist[peakpos]
    phalf = peakvalue / 2.0

    # go left and right, starting from peakpos
    ind1 = peakpos
    ind2 = peakpos   

    while ind1>2 and valuelist[ind1]>phalf:
        ind1=ind1-1
    while ind2<len(valuelist)-1 and valuelist[ind2]>phalf:
        ind2=ind2+1  
    #ind1 and 2 are now just below phalf
    grad1 = valuelist[ind1+1]-valuelist[ind1]
    grad2 = valuelist[ind2]-valuelist[ind2-1]
    #calculate the linear interpolations
    p1interp= ind1 + (phalf -valuelist[ind1])/grad1
    p2interp= ind2 + (phalf -valuelist[ind2])/grad2
    #calculate the width
    width = p2interp-p1interp

    ### calculate pulse widht
    time_step = time[1]-time[0]
    fwhm = width*time_step
    if np.isinf(fwhm):
        return np.nan 
    return fwhm

def determine_resistance(i, v):
    '''returns average resistance of all entries'''
    i = np.array(i)
    v = np.array(v)
    r = np.mean(v/i)
    if r < 0:
        return np.nan
    else:
        return r

def deb_to_atten(deb):
    return np.power(10, -deb/20)

def savefig2(fig_handle, location):
    location = location + '.fig.pickle'
    pickle.dump(fig_handle, open(location, 'wb'))

def openfig(location):
    fig = pickle.load(open(location, 'rb'))
    fig.show()
    return fig

def plot_pcm_transients(data):
    i=1
    fig, ax = plt.subplots()
    for time, voltage in zip(data['t_scope'], data['v_answer']):
        ax.plot(time, np.array(voltage)/50, label = str(i))
        i+=1
    ax.legend(loc = 'lower right')
    ax.set_ylabel('Current [A]')
    ax.set_xlabel('Time [s]')
    ax.xaxis.set_major_formatter(mpl.ticker.EngFormatter())
    
    fig.tight_layout()
    fig.show()

def plot_pcm_threshold(data):
    fig, ax = plt.subplots()
    ax.semilogy(data['t_threshold'],'.')
    ax.set_xlabel('Pulse No')
    ax.set_ylabel('t_threshold [s]')
    fig.tight_layout()
    fig.show()


def transition_time(fwhm, R_ratio, upper_limit = 0.9, lower_limit = 0.1, reset = False):
    R_ratio = np.array(R_ratio)
    fwhm = np.array(fwhm)

    #sorting
    sorted_index = np.argsort(fwhm)
    fwhm=fwhm[sorted_index]
    R_ratio = R_ratio[sorted_index]

    if not reset:
        index = where(R_ratio < upper_limit)
        if index.size < 1: 
            return np.nan, np.nan, np.nan
        start_index = index[0]-1    #last entry at which all values are above the upper limit
        index = where(R_ratio > lower_limit)
        if index.size < 1: 
            return np.nan, np.nan, np.nan
        end_index = index[-1] + 1   #first entry at which all values are below the lower limit
    else:
        index = where(R_ratio > lower_limit)
        if index.size < 1: 
            return np.nan, np.nan, np.nan
        start_index = index[0]-1    #last entry at which all values are below the lower limit
        index = where(R_ratio < upper_limit)
        if index.size < 1: 
            return np.nan, np.nan, np.nan
        end_index = index[-1] + 1   #first entry at which all values are below the upper limit
    try:    
        t_start = fwhm[start_index]    
        t_end = fwhm[end_index]
    except:
        print('Out of array error => returning nan')
        return np.nan, np.nan, np.nan

    transition_time = t_end-t_start
    return transition_time, t_start, t_end

def roundup10(value):
    '''Rounds to the next higher order of magnitude. E.g. for a value of 3.17e-3 this function 
    would return 1e-2'''
    #Usefull for detecting the right range of a smu.
    log_value = np.log10(value)
    exponent = np.ceil(log_value)
    return np.power(10,exponent) 

def set_time(fwhm, R_ratio, limit = 0.5, reset = False):
    fwhm = np.array(fwhm)
    R_ratio = np.array(R_ratio)
    
    #sorting
    sorted_index = np.argsort(fwhm)
    fwhm=fwhm[sorted_index]
    R_ratio = R_ratio[sorted_index]

    if not reset:
        index = where(R_ratio > limit)
        if index.size < 1: 
            return fwhm[0]
        t_set_index = index[-1] + 1
    else:
        index = where(R_ratio < limit)
        if index.size < 1: 
            return fwhm[0]
        t_set_index = index[-1] + 1

    try:
        t_set = fwhm[t_set_index]
    except:
        print('Out of array error => returning nan')
        return np.nan
    return t_set

def get_R_median(all_data):
    R = []
    fwhm_array =  []
    for data in all_data:
        ratio = np.array(data['R_lrs']/data['R_hrs'])
        index = where(~np.isnan(ratio))
        ratio = ratio[index]
        R.append(np.median(ratio))
        fwhm_array.append(np.mean(data['fwhm']))
    fwhm_array = np.array(fwhm_array)
    R = np.array(R)   
    sorted_index = np.argsort(np.array(fwhm_array))
    fwhm_array = fwhm_array[sorted_index]
    R = R[sorted_index]     
    return fwhm_array, R

def Boxplot_array(all_data, return_resistance = False):
    R = []
    fwhm_array = []
    R_lrs = []
    R_hrs = []
    for data in all_data:
        ratio = np.array(data['R_lrs']/data['R_hrs'])
        index = where(~np.isnan(ratio))
        #index = where((data['R_lrs']<35e3) & (data['R_hrs']>10e3)) # ZrOx
        #index = where((data['R_lrs']<35e3) & (data['R_hrs']>10e3)) # TaOx
        ratio = ratio[index]
        rl = np.array(data['R_lrs'])[index]
        rh = np.array(data['R_hrs'])[index]
        if np.size(ratio)>0:
            R.append(ratio)
            R_lrs.append(rl)
            R_hrs.append(rh)
            fwhm_array.append(np.mean(data['fwhm']))

    fwhm_array = np.array(fwhm_array)
    R = np.array(R)
    R_lrs = np.array(R_lrs)
    R_hrs = np.array(R_hrs)

    sorted_index = np.argsort(np.array(fwhm_array))
    fwhm_array = fwhm_array[sorted_index]
    R = R[sorted_index]
    R_lrs = R_lrs[sorted_index]
    R_hrs = R_hrs[sorted_index]

    R = np.ndarray.tolist(R)
    fwhm_array = np.ndarray.tolist(fwhm_array)
    R_lrs = np.ndarray.tolist(R_lrs)
    R_hrs = np.ndarray.tolist(R_hrs)

    if return_resistance:
        return fwhm_array, R_lrs, R_hrs
    else:
        return fwhm_array, R

def plot_R_threshold(r, t):
    fig, ax = plt.subplots()
    ax.loglog(r,t,'.')
    ax.set_xlabel('Resistance [$\Omega$]')
    ax.set_ylabel('$t_{\mathrm{Threshold}}$ [s]')
    ax.xaxis.set_major_formatter(mpl.ticker.EngFormatter())
    ax.yaxis.set_major_formatter(mpl.ticker.EngFormatter())
    fig.tight_layout()
    fig.show()
    return fig, ax

def plot_R_threshold_color(r, t):
    fig, ax = plt.subplots()
    sc = ax.scatter(r, t, cmap = 'rainbow', c = np.arange(len(t)))
    ax.set_yscale('log')
    ax.set_xscale('log')
    ax.set_xlim(left=1e4, right =1.2e7)
    ax.set_ylim(bottom = 1e-10, top = 12e-9)
    ax.set_xlabel('Resistance [$\Omega$]')
    ax.set_ylabel('$t_{\mathrm{Threshold}}$ [s]')
    ax.xaxis.set_major_formatter(mpl.ticker.EngFormatter())
    #ax.yaxis.set_major_formatter(mpl.ticker.EngFormatter())
    plt.colorbar(sc)
    fig.tight_layout()
    fig.show()
    return fig, ax

def subtract_capacitive_current(v_meas, v_cap, trigger_position = 20):
    start_index_meas = int(trigger_position/100*len(v_meas))
    start_index_cap = int(trigger_position/100*len(v_cap))
    begin_cap = start_index_cap-start_index_meas
    end_cap = len(v_meas) + start_index_cap -start_index_meas
    try:
        v_diff = v_meas - v_cap[begin_cap:end_cap]
    except:
        v_diff = v_meas
        print('v_cap to short')
    return v_diff

def hs(x=0):
    return np.heaviside(x,1)

def threshold(time, t_start= 7.7e-9, t_diff = 0.7e-9, r_start = 1e6, r_end = 1200):
    r_diff = r_start-r_end
    t_end = t_start + t_diff
    r_slope = r_diff/t_diff
    return r_start - hs(t_end-time)*hs(time-t_start)*r_slope*(time-t_start)

def complex_interpolation(x, xp, yp, **kwargs):
    f_real = interp1d(xp, np.real(yp), **kwargs)
    f_imag = interp1d(xp, np.imag(yp), **kwargs)
    return f_real(x) + 1j*f_imag(x)

def calculate_transmission(file, t_signal, v_signal, 
rf_file = None,  
t_meas = [],
v_meas = [],  
do_plots = False,
show_results = True,
time_shift = 0,
reflection_offset = 0,
transmission_offset = 0,
return_figs = False, 
conjugate = False,
cut_off_frequency = None):
    '''uses scattering parameters of a device and a applied signal to calculate the transmission through and the reflection from the device'''
    ntwk_kHz = rf.Network(file)
    frequencies_kHz = ntwk_kHz.f

    s11_kHz = ntwk_kHz.s11.s[:,0,0]
    s11angle_kHz = ntwk_kHz.s11.s_rad_unwrap[:,0,0]/np.max(np.abs(ntwk_kHz.s11.s_rad_unwrap[:,0,0]))
    s11mag_kHz = ntwk_kHz.s11.s_db[:,0,0]

    s21_kHz = ntwk_kHz.s21.s[:,0,0]
    s21angle_kHz = ntwk_kHz.s21.s_rad_unwrap[:,0,0]/np.max(np.abs(ntwk_kHz.s21.s_rad_unwrap[:,0,0]))
    s21mag_kHz = ntwk_kHz.s21.s_db[:,0,0]

    if rf_file != None:
        ntwk_MHz = rf.Network(rf_file)
        frequencies_MHz = ntwk_MHz.f

        s11_MHz = ntwk_MHz.s11.s[:,0,0]
        s11angle_MHz = ntwk_MHz.s11.s_rad_unwrap[:,0,0]/np.max(np.abs(ntwk_MHz.s11.s_rad_unwrap[:,0,0]))
        s11mag_MHz = ntwk_MHz.s11.s_db[:,0,0]

        s21_MHz = ntwk_MHz.s21.s[:,0,0]
        s21angle_MHz = ntwk_MHz.s21.s_rad_unwrap[:,0,0]/np.max(np.abs(ntwk_MHz.s21.s_rad_unwrap[:,0,0]))
        s21mag_MHz = ntwk_MHz.s21.s_db[:,0,0]

    if do_plots or return_figs:
        fig_s, ax_s = plt.subplots()
        if rf_file != None:
            ax_s.semilogx(frequencies_kHz, s21mag_kHz, color = 'blue', label = 'S$_{21}$ (k)')
            ax_s.semilogx(frequencies_MHz, s21mag_MHz,'--', color = 'blue', label = 'S$_{21}$ (M)')
            ax_s.semilogx(frequencies_kHz, s11mag_kHz, color = 'green', label = 'S$_{11}$ (k)')
            ax_s.semilogx(frequencies_MHz, s11mag_MHz,'--', color = 'green', label = 'S$_{11}$ (M)')
            ax_s.set_xbound(np.min(frequencies_kHz), np.max(frequencies_MHz))
        else:
            ax_s.semilogx(frequencies_kHz, s21mag_kHz, color = 'blue', label = 'S$_{21}$')
            ax_s.semilogx(frequencies_kHz, s11mag_kHz, color = 'green', label = 'S$_{11}$')
            ax_s.set_xbound(np.min(frequencies_kHz), np.max(frequencies_kHz))
        ax_s.set_xlabel('Frequency [Hz]')
        ax_s.set_ylabel('Magnitude [dB]')
        ax_s.xaxis.set_major_formatter(mpl.ticker.EngFormatter())
        ax_s.legend()
        fig_s.tight_layout()
        if do_plots:
            fig_s.show()

        fig_ph, ax_ph = plt.subplots()
        if rf_file != None:
            ax_ph.semilogx(frequencies_kHz, s21angle_kHz/np.pi, color = 'blue', label = 'S$_{21}$ (k)')
            ax_ph.semilogx(frequencies_MHz, s21angle_MHz/np.pi,'--', color = 'blue', label = 'S$_{21}$ (M)')
            ax_ph.semilogx(frequencies_kHz, s11angle_kHz/np.pi, color = 'green', label = 'S$_{11}$ (k)')
            ax_ph.semilogx(frequencies_MHz, s11angle_MHz/np.pi,'--', color = 'green', label = 'S$_{11}$ (M)')
            ax_ph.set_xbound(np.min(frequencies_kHz), np.max(frequencies_MHz))
        else:
            ax_ph.semilogx(frequencies_kHz, s21angle_kHz/np.pi, color = 'blue', label = 'S$_{21}$')
            ax_ph.semilogx(frequencies_kHz, s11angle_kHz/np.pi, color = 'green', label = 'S$_{11}$')
            ax_ph.set_xbound(np.min(frequencies_kHz), np.max(frequencies_kHz))
        ax_ph.set_xlabel('Frequency [Hz]')
        ax_ph.set_ylabel('Angle [rad]')
        ax_ph.xaxis.set_major_formatter(mpl.ticker.EngFormatter())
        ax_ph.yaxis.set_major_formatter(mpl.ticker.FormatStrFormatter('%g $\pi$'))
        ax_ph.legend()
        fig_ph.tight_layout()
        if do_plots:
            fig_ph.show()

    ################  interpolation and concatenation of the kMz and MHz regime ##################

    if rf_file != None:
        idx_overlap = (frequencies_kHz >= np.min(frequencies_MHz)) & (frequencies_kHz <= np.max(frequencies_kHz))
        overlapFrequencies = frequencies_kHz[idx_overlap]
        overlap_s11_MHz_interp= complex_interpolation(overlapFrequencies, frequencies_MHz, s11_MHz, kind='cubic')
        overlap_s21_MHz_interp= complex_interpolation(overlapFrequencies, frequencies_MHz, s21_MHz, kind='cubic')

        idx_kHz = (frequencies_kHz < np.min(frequencies_MHz)) 
        idx_MHz = (frequencies_MHz > np.max(frequencies_kHz)) 
        frequencies_combined = np.concatenate([frequencies_kHz[idx_kHz], overlapFrequencies, frequencies_MHz[idx_MHz]])
        s11_combined = np.concatenate([s11_kHz[idx_kHz], overlap_s11_MHz_interp, s11_MHz[idx_MHz]]) 
        s21_combined = np.concatenate([s21_kHz[idx_kHz], overlap_s21_MHz_interp, s21_MHz[idx_MHz]]) 

        if do_plots or return_figs:
            fig_tf0, ax_tf0 = plt.subplots()
            fig_tf1, ax_tf1 = plt.subplots()
            ax_tf0.loglog(frequencies_combined, np.abs(s21_combined))
            ax_tf1.semilogx(frequencies_combined, np.angle(s21_combined))

            fig_rf0, ax_rf0 = plt.subplots()
            fig_rf1, ax_rf1 = plt.subplots()
            ax_rf0.loglog(frequencies_combined, np.abs(s11_combined))
            ax_rf1.semilogx(frequencies_combined, np.angle(s11_combined))

        transferFunction = s21_combined
        reflectionFunction = s11_combined
    else:
        frequencies_combined = frequencies_kHz
        if do_plots or return_figs:
            fig_tf0, ax_tf0 = plt.subplots()
            fig_tf1, ax_tf1 = plt.subplots()
            ax_tf0.loglog(frequencies_combined, np.abs(s21_kHz))
            ax_tf1.semilogx(frequencies_combined, np.angle(s21_kHz))

            fig_rf0, ax_rf0 = plt.subplots()
            fig_rf1, ax_rf1 = plt.subplots()
            ax_rf0.loglog(frequencies_combined, np.abs(s11_kHz))
            ax_rf1.semilogx(frequencies_combined, np.angle(s11_kHz))

        transferFunction = s21_kHz
        reflectionFunction = s11_kHz
        if conjugate:
            transferFunction = np.conj(transferFunction)
            reflectionFunction = np.conj(reflectionFunction)
    if do_plots or return_figs:
        ax_tf = [ax_tf0, ax_tf1]
        ax_rf = [ax_rf0, ax_rf1]
    ################################### get signal and perform fft #####################################

    #L = len(t_signal) # length of the signal
    #Fs = L/abs(max(t_signal)-min(t_signal)) #sampling Frequency
    #f = Fs*np.arange(0, L/2+1)/L # frequency content of the signal

    Signal_f = np.fft.rfft(v_signal)
    f = np.fft.rfftfreq(np.size(t_signal), t_signal[1]-t_signal[0])

    if do_plots or return_figs:
        fig_fft, ax_fft = plt.subplots()
        ax_fft.grid(True)
        ax_fft.loglog(f, np.abs(Signal_f), linewidth = 1)
        ax_fft.xaxis.set_major_formatter(mpl.ticker.EngFormatter())
        #ax_fft.set_title('Frequency content of Signal. Fs = ' + str(round(Fs/1e9, 0)) + ' GHz')
        ax_fft.set_xlabel('Frequency [Hz]')
        ax_fft.set_ylabel('|P1(f)|')
        if do_plots:
            fig_fft.show()

    ###################### interpolate transfer function to frequency content of signal #################################
    idx_extrapolation = np.where(f>np.max(frequencies_combined))[0]

    abs_transferFunction_interp_f = interp1d(frequencies_combined, np.abs(transferFunction), kind = 'cubic', fill_value = "extrapolate")
    angle_transferFunction_interp_f = interp1d(frequencies_combined, np.unwrap(np.angle(transferFunction)), kind = 'cubic', fill_value = "extrapolate")
    abs_transferFunction_interp = abs_transferFunction_interp_f(f)
    if len(idx_extrapolation) > 0:
        abs_transferFunction_interp[idx_extrapolation] = abs_transferFunction_interp[idx_extrapolation[0]-1]
    
    abs_reflectionFunction_interp_f = interp1d(frequencies_combined, np.abs(reflectionFunction), kind = 'cubic', fill_value="extrapolate")
    angle_reflectionFunction_interp_f = interp1d(frequencies_combined, np.unwrap(np.angle(reflectionFunction)), kind = 'cubic', fill_value="extrapolate")
    abs_reflectionFunction_interp = abs_reflectionFunction_interp_f(f)
    if len(idx_extrapolation) > 0:
        abs_reflectionFunction_interp[idx_extrapolation] = abs_reflectionFunction_interp[idx_extrapolation[0]-1]

    idx = (abs_transferFunction_interp > np.max(np.abs(transferFunction)))   
    abs_transferFunction_interp[idx] = np.max(np.abs(transferFunction))    
    if abs_transferFunction_interp[0] < 0:
        abs_transferFunction_interp[0] =  np.max(np.abs(transferFunction))
    angle_transferFunction_interp = angle_transferFunction_interp_f(f)
    if len(idx_extrapolation) > 0:
        angle_transferFunction_interp[idx_extrapolation] = angle_transferFunction_interp[idx_extrapolation[0]-1]
    transferFunction_interp = abs_transferFunction_interp*np.exp(1j*np.unwrap(angle_transferFunction_interp))
    
    idx_r = (abs_reflectionFunction_interp > np.max(np.abs(reflectionFunction)))
    abs_reflectionFunction_interp[idx_r] = np.max(np.abs(reflectionFunction))
    if abs_reflectionFunction_interp[0] < 0:
        abs_reflectionFunction_interp[0] =  np.max(np.abs(reflectionFunction))
    angle_reflectionFunction_interp = angle_reflectionFunction_interp_f(f)
    if len(idx_extrapolation) > 0:
        angle_reflectionFunction_interp[idx_extrapolation] = angle_reflectionFunction_interp[idx_extrapolation[0]-1]
    reflectionFunction_interp = abs_reflectionFunction_interp*np.exp(1j*np.unwrap(angle_reflectionFunction_interp))

    if do_plots or return_figs:
        ax_tf0.loglog(f, np.abs(transferFunction_interp), 'r-')
        ax_tf1.semilogx(f, np.angle(transferFunction_interp), 'r-') 
        ax_tf0.set_ylabel('abs(Tf)')
        ax_tf1.set_ylabel('angle(Tf)')
        for a in ax_tf:
            a.set_xlabel('Frequency [Hz]')
            a.xaxis.set_major_formatter(mpl.ticker.EngFormatter())
        if do_plots:
            fig_tf0.show()
            fig_tf1.show()

        ax_rf0.loglog(f, np.abs(reflectionFunction_interp), 'r-')
        ax_rf1.semilogx(f, np.angle(reflectionFunction_interp), 'r-') 
        ax_rf0.set_ylabel('abs(Rf)')
        ax_rf1.set_ylabel('angle(Rf)')
        for a in ax_rf:
            a.set_xlabel('Frequency [Hz]')
            a.xaxis.set_major_formatter(mpl.ticker.EngFormatter())
        if do_plots:
            fig_rf0.show()
            fig_rf1.show()


    ############################# convolute and inverse fourier transformat #######################################

    Signal_f_conv = Signal_f*transferFunction_interp
    Signal_f_conv_r = Signal_f*reflectionFunction_interp
    if cut_off_frequency != None:
        idx_f = np.where(f > cut_off_frequency)[0]
        Signal_f_conv[idx_f] = 0
    Signal_t_conv  = np.fft.irfft(Signal_f_conv) - transmission_offset
    Signal_t_conv_r  = np.fft.irfft(Signal_f_conv_r) - reflection_offset
    if len(v_signal) > len(Signal_t_conv_r):
        t_signal = t_signal[1:]
        v_signal = v_signal[1:]
    v_stimulus = v_signal + Signal_t_conv_r - Signal_t_conv 

    if show_results or return_figs:
        fig_sig, ax_sig = plt.subplots()
        ax_sig.set_xlabel('Time [s]')
        ax_sig.set_ylabel('Voltage [V]')
        ax_sig.xaxis.set_major_formatter(mpl.ticker.EngFormatter())
        
        if len(t_meas) >= 1 and len(v_meas) >= 1:
            ax_sig.plot(t_meas, v_meas, label = 'Measurement')
        ax_sig.plot(t_signal, Signal_t_conv, label = 'Calculation')
        ax_sig.legend()
        if show_results:
            fig_sig.show()

        fig_refl, ax_refl = plt.subplots()
        ax_refl.set_xlabel('Time [s]')
        ax_refl.set_ylabel('Voltage [V]')
        ax_refl.xaxis.set_major_formatter(mpl.ticker.EngFormatter())
        ax_refl.plot(t_signal, v_signal, label = 'Signal')
        ax_refl.plot(t_signal, Signal_t_conv_r, label = 'Reflection')
        ax_refl.plot(t_signal, v_stimulus, label = 'Stimulus')
        ax_refl.legend()
        if show_results:
            fig_refl.show()

    if return_figs == False:
        return t_signal, Signal_t_conv_r, Signal_t_conv
    else:
        fig = [fig_s, fig_ph, fig_tf0, fig_tf1, fig_rf0, fig_rf1, fig_fft, fig_sig, fig_refl]
        ax = [ax_s, ax_ph, ax_tf0, ax_tf1, ax_rf0, ax_rf1, ax_fft, ax_sig, ax_refl]
        return t_signal, Signal_t_conv_r, Signal_t_conv, fig, ax

def calc_t_SET(t_meas_raw, v_meas_raw, v_capa_raw, factor = 0.2, do_plots = False):


    v_meas_f = interp1d(t_meas_raw, v_meas_raw)#, kind = 'cubic')
    v_capa_f = interp1d(t_meas_raw, v_capa_raw)#, kind = 'cubic')
    t_meas = np.arange(t_meas_raw[0], t_meas_raw[-1], 1e-13)
    v_meas = v_meas_f(t_meas)
    v_capa = v_capa_f(t_meas)
    v_meas = savgol_filter(v_meas, 10001, 3)
    v_capa = savgol_filter(v_capa, 10001, 3)
    v_capa_max = np.max(np.abs(v_capa))
    idx_meas_10 = np.where(np.abs(v_meas) > factor*v_capa_max)[0][0]
    idx_capa_10 = np.where(np.abs(v_capa) > factor*v_capa_max)[0][0]
    difference = idx_capa_10 - idx_meas_10
    if difference != 0: # idx_meas_10 > idx_capa_10
       v_capa_new = shift(v_capa, -difference, cval=np.NaN)
       v_capa = v_capa_new[~np.isnan(v_capa_new)]
       v_meas = v_meas[~np.isnan(v_capa_new)]
       t_meas = t_meas[~np.isnan(v_capa_new)]
    v_device = v_meas-v_capa
    #v_device = savgol_filter(v_device_, 10001, 3)
    v_device_max = np.max(np.abs(v_device))
    idx_meas_10 = np.where(np.abs(v_meas) > factor*v_capa_max)[0][0]
    idx_device_10 = np.where(np.abs(v_device) > factor*v_device_max)[0][0]
    t_meas = t_meas - t_meas[idx_meas_10]
    t_set = t_meas[idx_device_10] - t_meas[idx_meas_10]
    if do_plots:
        fig, ax = plt.subplots()
        ax.plot(t_meas, v_meas)
        ax.plot(t_meas, v_capa)
        #ax.plot(t_meas, v_device_raw)
        ax.plot(t_meas, v_device)
        ax.vlines([t_meas[idx_device_10], t_meas[idx_meas_10]], ymin = -0.85, ymax= 0.6)
        fig.tight_layout()
        fig.show()
    return t_set

def calc_t_reset(filename, min_current = -215e-6):
    data = eval_vcm_measurement(filename, do_plots = False)
    print('$R_pre = ' + str(data['R_hrs'][0]))
    print('$R_post = ' + str(data['R_lrs'][0]))
    v = np.array(data['V_ttx'][0][1:])
    i = -v/50
    t = data['t_ttx'][0][1:]
    i_sg = i
    i_sg = savgol_filter(i, 15, 3)

    i_max = np.max(np.abs(i_sg))
    i_min = np.abs(min_current)
    i_diff = i_max-i_min
    i_half = i_min + 0.5*i_diff

    idx_max = np.where(np.abs(i_sg) == i_max)[0][0]
    idx_start = np.where(np.abs(i_sg) >= 0.2*i_max)[0][0]
    idx_half = idx_max + np.where(np.abs(i_sg[idx_max:]) >= i_half)[0][-1]+1

    t_start = t[idx_start]
    t_max = t[idx_max]
    t_half = t[idx_half]

    t_old = t_half - t_max
    t_new = t_half - t_start

    print(t_new)

    fig, ax = plt.subplots()

    ax.plot(t*1e9, i_sg*1e3)
    ymin, ymax = ax.get_ybound()
    xmin, xmax = ax.get_xbound()
    #ymin -= 0.2
    

    ax.vlines([t_start*1e9, t_half*1e9], ymin, ymax, linestyle = 'dotted')
    ax.hlines([i_half*1e3, i_max*1e3, i_min*1e3], xmin, xmax, linestyle = 'dotted')

    # ax.annotate('', xy=(1.93, i_min*1e3), xytext=(1.93, i_max*1e3), arrowprops=dict(facecolor='black', arrowstyle='<->'),)
    # ax.annotate('$\Delta I$' , xy=(1.8, 1.2), xytext=(1.8, 1.2), fontsize = 8)

    # ax.annotate('', xy=(1.7, i_min*1e3), xytext=(1.7, i_half*1e3), arrowprops=dict(facecolor='black', arrowstyle='<->'),)
    # ax.annotate('$\Delta I$/2' , xy=(1.5, 0.5), xytext=(1.5, 0.5), fontsize = 8)

    # ax.annotate('', xy=(t_max*1e9, -0.03), xytext=(t_half*1e9, -0.03), arrowprops=dict(facecolor='black', arrowstyle='<->'),)
    # t_old_ps = t_old*1e12
    # arrow_label = str("%.0f" % t_old_ps) + ' ps'
    # ax.annotate(arrow_label , xy=(t_max*1e9, 0.055), xytext=(t_max*1e9+0.04, 0.055), fontsize = 8)

    ax.annotate('', xy=(t_start*1e9, 0), xytext=(t_half*1e9, 0), arrowprops=dict(facecolor='black', arrowstyle='<->'),)
    t_new_ps = t_new*1e12
    arrow_label = str("%.0f" % t_new_ps) + ' ps'
    ax.annotate(arrow_label , xy=(t_start*1e9, 0.01), xytext=(t_start*1e9+0.02, 0.01), fontsize = 8)
    ax.set_ybound(ymin, ymax)
    ax.set_xbound(xmin, xmax)

    ax.set_xlabel('Time [ns]', fontsize = 9)
    ax.set_ylabel('Current [mA]', fontsize = 9)
    #ax.legend(fontsize = 8, loc = 'lower right')
    ax.tick_params(direction = 'in', top = True, right = True, labelsize = 8)

    fig.tight_layout()
    fig.show()

def pattern(widthFactor, num_delayFactor, num_of_pulses):
    
    patternOn = [1]*widthFactor
    patternOff = [0]*num_delayFactor

    out = patternOn[:]
 
    for i in range(num_of_pulses-1):      
        out.extend(patternOff)
        out.extend(patternOn)    

    return out


def PPG30_measurement(samplename,
padname,
v1,
v2,
positive_amplitude = 1000e-3,
negative_amplitude = 600e-3,
set_pattern_format = 'LU',  # Since only LU pattern is user giver pattern
set_pattern_length = 1,     # Set word lenght. But since it is autmatically (line 329 in sympuls.PG30) selected so we dont have to use this. 
widthFactor = 1,            # (Daniel way of word function, line 2532 in this file). use in a function to give 1s, number of pulses and delays.
num_delayFactor = 0,        # Part of function to give 1s, number of pulses and delays
num_of_pulses = 0,          # Part of function to give 1s, number of pulses and delays
set_pattern = [],           # give pattern in the form of list. [1,0,-1]
set_trigger_soruce = 'IMM',
set_ppg_channel = 'BIP',
step = 0.01,
step2 = 0.01,
V_read = 0.2,
range_lrs = 1e-3,
range_hrs = 1e-4,
range_sweep = 1e-2,
range_sweep2 = 1e-3,
cycles = 1,
pulse_width = 50e-12,
attenuation = 0,
automatic_measurement = True,
pg5_measurement = True,
recordlength = 250,
trigger_position = 25,
edge = 'r',
sweep = True,
two_sweeps = False,
scale = 0.12,
position = -3,
trigger_level = 0.05,
nplc = 10,
limitI = 3e-4,
limitI2 = 3e-4,
r_window = False,
r_lower = 1e3,
r_upper = 2e3,
cc_step = 25e-6):

    setup_vcm_plots()
    data = {}
    data['padname'] = padname
    data['samplename'] = samplename

    data['positive_amplitude'] = positive_amplitude
    data['negative_amplitude'] = negative_amplitude

    ##### Daniel way of setting pattern ####
    #set_pattern  = pattern(widthFactor= widthFactor, num_delayFactor = num_delayFactor, num_of_pulses = num_of_pulses )
    #print(len(set_pattern))

    #data['set_pattern'] = set_pattern
    #data['set_pattern_format'] = set_pattern_format
    #data['set_pattern_length'] = set_pattern_length
    #data['set_ppg_channel'] = set_ppg_channel

    data['pulse_width'] = pulse_width
    #data['attenuation'] = attenuation
    #data['recordlength'] = recordlength
    #data['V_read'] = V_read
    

    #data['nplc'] = nplc
    #data['cycles'] = cycles

    ###### Setting PPG30 ###############################################################

    sympulsPG30.amplitude1(Amp1 = positive_amplitude)
    sympulsPG30.amplitude2(Amp2 = negative_amplitude)
    sympulsPG30.pattern(pattern = set_pattern_format)
    sympulsPG30.format(form = set_ppg_channel)
    sympulsPG30.set_lupattern(pattern = set_pattern)
    #set_length = np.ceil(len(set_pattern)/128)                         # setting number of words on PPG30 dividing by digits
    #sympulsPG30.set_lupattern_length(num_words = set_pattern_length)   # uncomment if we have to use user given word.
    sympulsPG30.trigger_source(trig = set_trigger_soruce)
    count_1 = set_pattern.count(1)                                      # count positive pulses
    count_minus_1 = set_pattern.count(-1)                               # count negative pulses
    Number_of_pulses = count_1+count_minus_1
    total_pulse_duration = pulse_width * (count_1+count_minus_1)        # count both pulses without delays




    hrs_list = []
    lrs_list = []
    sweep_list = []
    scope_list = []
    
    vlist = tri(v1 = v1, v2 = v2, step = step)

    abort = False
    for i in range(cycles):
        if not abort:
            ### Reading HRS resistance ############################################################################
            k.source_output(ch = 'A', state = True)
            k.source_level(source_val= V_read, source_func='v', ch='A')

            plt.pause(1)

            k._it_lua(sourceVA = V_read, sourceVB = 0, points =10, interval = 0.1, rangeI = range_hrs , limitI = 1, nplc = nplc)
            while not k.done():
                plt.pause(0.1)
            k.source_output(ch = 'A', state = False)
            k.source_output(ch = 'B', state = False)
            hrs_data = k.get_data()
            hrs_list.append(add_suffix_to_dict(hrs_data,'_hrs'))
            data = combine_lists_to_data_frame(hrs_list, lrs_list, scope_list, sweep_list)
            iplots.updateline(data)
            ### Setting up scope  ################################################################################

            ttx.inputstate(3, True)
            ttx.inputstate(2, False)
            ttx.inputstate(1, False)
            ttx.inputstate(4, False)

            ttx.scale(3, scale)
            ttx.position(3, position)


            ttx.change_samplerate_and_recordlength(samplerate = 100e9, recordlength= recordlength)
            if pulse_width < 100e-12:
                ttx.trigger_position(40)
            elif pulse_width < 150e-12:
                ttx.trigger_position(30)
            else:
                ttx.trigger_position(trigger_position)

            plt.pause(0.1)

            ttx.arm(source = 3, level = trigger_level, edge = edge)


            ### Applying pulse and reading scope data #############################################################
            if pg5_measurement:
                sympulsPG30.set_pulse_width(pulse_width)
            if not automatic_measurement:
                input('Connect the RF probes and press enter')
                plt.pause(0.5)
            else:
                plt.pause(1)
                
            if pg5_measurement:
                sympulsPG30.trigger()
            else:
                print('Apply pulse')
            plt.pause(0.1)
            plt.pause(0.2)
            status = ttx.triggerstate()
            while status == True:
                plt.pause(0.1)
                status = ttx.triggerstate()
            plt.pause(0.5)
            scope_list.append(ttx.get_curve(3))
            data = combine_lists_to_data_frame(hrs_list, lrs_list, scope_list, sweep_list)
            iplots.updateline(data)

            ### Reading LRS resistance #############################################################################

            if not automatic_measurement:
                input('Connect the DC probes and press enter')

            k.source_output(ch = 'A', state = True)
            k.source_level(source_val= V_read, source_func='v', ch='A')

            plt.pause(1)
            k._it_lua(sourceVA = V_read, sourceVB = 0, points = 10, interval = 0.1, rangeI = range_lrs, limitI = 1, nplc = nplc)
            while not k.done():
                plt.pause(0.1)
            k.source_output(ch = 'A', state = False)
            k.source_output(ch = 'B', state = False)
            lrs_data = k.get_data()
            lrs_list.append(add_suffix_to_dict(lrs_data,'_lrs'))
            data = combine_lists_to_data_frame(hrs_list, lrs_list, scope_list, sweep_list)
            iplots.updateline(data)

            ### performing sweep ###################################################################################
            if sweep:
                if two_sweeps:
                    dates_dict = defaultdict(list)
                    vlist1 = tri(v1 = v1, v2 = 0, step = step)
                    vlist2 = tri(v1 = 0, v2 = v2, step = step2)
                    k.iv(vlist1, measure_range = range_sweep, i_limit = limitI) 
                    while not k.done():
                        plt.pause(0.1)
                    sweep_data = k.get_data()
                    k.iv(vlist2, measure_range = range_sweep2, i_limit = limitI2) 
                    while not k.done():
                        plt.pause(0.1)
                    data_2nd_sweep = k.get_data()
                    for key in data_2nd_sweep:
                        data_to_append = data_2nd_sweep[key]
                        if not isinstance(data_to_append,dict) and not isinstance(data_to_append, str):
                            sweep_data[key] = np.append(sweep_data[key], data_to_append)
                else:  
                    k.iv(vlist, measure_range = range_sweep) 
                    while not k.done():
                        plt.pause(0.1)
                    k.source_output(ch = 'A', state = False)
                    k.source_output(ch = 'B', state = False)
                    sweep_data = k.get_data()
                sweep_list.append(add_suffix_to_dict(sweep_data,'_sweep'))
                data = combine_lists_to_data_frame(hrs_list, lrs_list, scope_list, sweep_list)
                iplots.updateline(data)
            if r_window:
                current_compliance = limitI2
                window_hit = False
                u=0
                d=0
                while not window_hit:
                    
                    k.source_output(chan = 'A', state = True)
                    k.source_level(source_val= V_read, source_func='v', ch='A')

                    plt.pause(1)
                    k._it_lua(sourceVA = V_read, sourceVB = 0, points = 5, interval = 0.1, measure_range = range_lrs, limitI = 1, nplc = nplc)
                    while not k.done():
                        plt.pause(0.1)
                    k.source_output(ch = 'A', state = False)
                    k.source_output(ch = 'B', state = False)
                    r_data = k.get_data()
                    resistance = np.mean(r_data['V']/r_data['I']) - 50
                    print('Compliance = ' + str(current_compliance))
                    print('Resistance = ' + str(resistance))

                    if resistance >= r_lower and resistance <= r_upper:
                        window_hit = True
                        break
                    elif resistance < r_lower:
                        current_compliance -= cc_step
                        u = 0
                        d += 1
                    elif resistance > 3.5e4 or u >=50:
                        vlist2 = tri(v1 = 0, v2 = -2, step = step2)
                        current_compliance = 2e-3
                    elif d >= 50:
                        vlist1 = tri(v1 = 2, v2 = 0, step = step)
                    else:
                        current_compliance += cc_step
                        u += 1
                        d = 0

                    if current_compliance < cc_step:
                        current_compliance =cc_step

                    if u > 51 or d > 51:
                        print('Failed hitting resistance window, aborting measurement')
                        window_hit = True
                        abort = True
                        break

                    k.iv(vlist1, measure_range = range_sweep, Ilimit = limitI) 
                    while not k.done():
                        plt.pause(0.1)
                    
                    k.iv(vlist2, measure_range = range_sweep2, Ilimit = current_compliance) 
                    while not k.done():
                        plt.pause(0.1)
                    vlist1 = tri(v1 = v1, v2 = 0, step = step)
                    vlist2 = tri(v1 = 0, v2 = v2, step = step2)

                    if current_compliance > 1e-3:
                        current_compliance = limitI2
            k.source_output(ch = 'A', state = False)
            k.source_output(ch = 'B', state = False)
  
    data['attenuation'] = attenuation
    data['pulse_width'] = pulse_width
    data['scale'] = scale
    data['position'] = position
    data['trigger_level'] = trigger_level
    data['positive_amplitude'] = positive_amplitude
    data['negative_amplitude'] = negative_amplitude
    #data['set_pattern'] = set_pattern
    data['set_pattern_format'] = set_pattern_format
    data['set_pattern_length'] = set_pattern_length
    data['set_ppg_channel'] = set_ppg_channel

    data['pulse_width'] = pulse_width
    data['attenuation'] = attenuation
    data['recordlength'] = recordlength
    data['V_read'] = V_read
    data['positive_pulses'] = count_1
    data['negative_pulses'] = count_minus_1
    data['number_of_pulses'] = Number_of_pulses


    

    data['nplc'] = nplc
    data['cycles'] = cycles


    datafolder = os.path.join('C:\Messdaten', samplename, padname)
    subfolder = datestr
    file_exits = True
    i=1
    filepath = os.path.join(datafolder, subfolder, str(int(pulse_width*1e12)) + 'ps_'+str(int(Number_of_pulses)) + 'pulses_'+str(int(attenuation)) + 'dB_'+str(i))
    file_link = Path(filepath + '.df')
    while file_link.is_file():
        i +=1
        filepath = os.path.join(datafolder, subfolder, str(int(pulse_width*1e12)) + 'ps_'+str(int(Number_of_pulses)) + 'pulses_'+str(int(attenuation)) + 'dB_'+str(i))
        file_link = Path(filepath + '.df')
    io.write_pandas_pickle(meta.attach(data), filepath)

    print("number of +ve pulses:", count_1)
    print("number of -ve pulses:", count_minus_1)
    print("number of pulses:", Number_of_pulses)
    print("total_duration in ns:", total_pulse_duration *1e9)


    return data, abort<|MERGE_RESOLUTION|>--- conflicted
+++ resolved
@@ -222,10 +222,7 @@
     recordlength = 5000,
     position = -2.5,
     scale = 0.04,
-<<<<<<< HEAD
-=======
     transient_measurement = False,
->>>>>>> fa98dc8f
 
     # values for sympuls
     pulse_widths = [],
@@ -264,10 +261,7 @@
                     recordlength=recordlength,
                     position=position,
                     scale=scale,
-<<<<<<< HEAD
-=======
                     transient_measurement=transient_measurement,
->>>>>>> fa98dc8f
                     # values for sympuls
                     pulse_width = pulse_width,
                     pulse_spacing = pulse_spacing
@@ -313,10 +307,7 @@
     recordlength = 5000,
     position = -2.5,
     scale = 0.04,
-<<<<<<< HEAD
-=======
     transient_measurement = False,
->>>>>>> fa98dc8f
 
     # values for sympuls
     pulse_width = 10e-9,
@@ -423,7 +414,282 @@
     # have python wait for keithley to get ready
     plt.pause(0.5)
     
-<<<<<<< HEAD
+    # middle measurements, where keithey just reads and sympuls sends pulses
+    while not k.done():
+        if transient_measurement:
+            ttx.arm(source = 3, level = trigger_level, edge = 'r') 
+            plt.pause(0.1)
+        sympuls.trigger()
+        data['t_event'].append(time_ns())
+        num_pulses += 1
+        # sleep at least 10ms between pulses
+        if transient_measurement:
+            plt.pause(0.2)
+            data.update(k.get_data())
+            if ttx.triggerstate():
+                plt.pause(0.1)
+                ttx.disarm()
+                # padname+="_no_last_pulse_detected_"
+            else:
+                number_of_events +=1
+                data_scope2 = ttx.get_curve(3)
+                # time_array = data['t']
+                data['t_scope'].append(data_scope2['t_ttx'])
+                data['v_answer'].append(data_scope2['V_ttx'])
+        else:
+            sleep(pulse_spacing)
+
+    # read all the measured data from keithley
+    data.update(k.get_data())
+    k.source_output(ch = 'A', state = False)
+    k.source_output(ch = 'B', state = False)
+    data["num_pulses"] = num_pulses
+
+    # last measurement where tektronix reads pulse
+    ttx.arm(source = 3, level = trigger_level, edge = 'r') 
+    plt.pause(0.1)
+    sympuls.trigger()
+    plt.pause(0.2)
+    if ttx.triggerstate():
+        plt.pause(0.1)
+        ttx.disarm()
+    else:
+        number_of_events +=1
+        data_scope2 = ttx.get_curve(3)
+        data['t_scope'].append(data_scope2['t_ttx'])
+        data['v_answer'].append(data_scope2['V_ttx'])
+    iplots.updateline(data)
+    ttx.disarm()
+
+    # save results
+    datafolder = os.path.join('C:\\Messdaten', padname, samplename)
+    i=1
+    # f"{timestamp}_pulsewidth={pulse_width:.2e}s_attenuation={attenuation}dB_points={points:.2e}_{i}"
+    filepath = os.path.join(datafolder, f"{timestamp}_pulsewidth{pulse_width:.2e}s_attenuation{attenuation}dB_points{points:.2e}_{i}.s".replace("+", ""))
+    while os.path.isfile(filepath + '.s'):
+        i +=1
+        filepath = os.path.join(datafolder, f"{timestamp}_pulsewidth{pulse_width:.2e}s_attenuation{attenuation}dB_points{points:.2e}_{i}.s".replace("+", ""))
+    io.write_pandas_pickle(meta.attach(data), filepath)
+    # print(len(data))
+    print(f"{num_pulses=}")
+    return data    
+
+
+def analog_measurement_series(
+    # values for pandas file
+    samplename,
+    padname,
+    attenuation = 0, 
+    repetitions = 3,
+
+    # values for sweeps in between analog measurements
+    V_set = [0.9,1.,1.1],
+    V_reset = [-1.0,-1.1,-1.2],
+    number_sweeps = 10,
+
+    # values for keithley
+    V_read = 0.2,
+    points = 7e3, # there is only 10 points in vcm_measurement. Why?
+    interval = 1e-3, # is fixed to 0.1 in vcm_measurement
+    range_read = 1e-3,
+    limit_read = 1e-3,
+    nplc = 1e-2,
+
+    # values for tektronix
+    trigger_level = 0.025,
+    polarity = 1,
+    recordlength = 5000,
+    position = -2.5,
+    scale = 0.04,
+
+    # values for sympuls
+    pulse_widths = [],
+    pulse_spacing = 100e-3
+):
+    
+    data = {}
+    data['padname'] = padname
+    data['samplename'] = samplename
+    timestamp = strftime("%Y.%m.%d-%H.%M.%S", localtime())
+    data['timestamp'] = timestamp
+
+    for i in range(repetitions):
+        for V_set_cycle, V_reset_cycle in zip(V_set, V_reset):
+            for pulse_width in pulse_widths:
+                
+                data[f'pulsewidth{pulse_width:.2e}s_{i+1}'.replace("+", "")] = analog_measurement(
+                    # values for pandas file
+                    samplename,
+                    padname,
+                    attenuation=attenuation,
+                    # values for sweeps
+                    V_set=V_set_cycle,
+                    V_reset=V_reset_cycle,
+                    number_sweeps=number_sweeps,
+                    # values for keithley
+                    V_read=V_read,
+                    points=points,
+                    interval=interval, # is fixed to 0.1 in vcm_measurement
+                    range_read=range_read,
+                    limit_read=limit_read,
+                    nplc=nplc,
+                    # values for tektronix
+                    trigger_level=trigger_level,
+                    polarity=polarity,
+                    recordlength=recordlength,
+                    position=position,
+                    scale=scale,
+                    # values for sympuls
+                    pulse_width = pulse_width,
+                    pulse_spacing = pulse_spacing
+                )
+
+    """
+    datafolder = os.path.join('C:\\Messdaten', padname, samplename, "series")
+    # subfolder = datestr
+    file_exits = True
+    i=1
+    # f"{timestamp}_pulsewidth={pulse_width:.2e}s_attenuation={attenuation}dB_points={points:.2e}_{i}"
+    filepath = os.path.join(datafolder, f"{timestamp}_attenuation{attenuation}dB_series_{i}.s")
+    while os.path.isfile(filepath + '.s'):
+        i +=1
+        filepath = os.path.join(datafolder, f"{timestamp}_attenuation{attenuation}dB_series_{i}.s")
+    io.write_pandas_pickle(meta.attach(data), filepath)
+    """
+
+    return data
+
+def analog_measurement(
+    # values for pandas file
+    samplename,
+    padname,
+    attenuation = 0, 
+
+    # values for sweeps
+    V_set = 1.,
+    V_reset = -1.1,
+    number_sweeps = 10,
+
+    # values for keithley
+    V_read = 0.2,
+    points = 1e4, # there is only 10 points in vcm_measurement. Why?
+    interval = 1e-3, # is fixed to 0.1 in vcm_measurement
+    range_read = 1e-3,
+    limit_read = 1e-3,
+    nplc = 1e-2,
+
+    # values for tektronix
+    trigger_level = 0.025,
+    polarity = 1,
+    recordlength = 5000,
+    position = -2.5,
+    scale = 0.04,
+
+    # values for sympuls
+    pulse_width = 10e-9,
+    pulse_spacing = 100e-3
+    # pg5_measurement = True,
+    # continuous = False
+):
+    '''run a measurement during which the Keithley2600 applies a constants voltage and measures the current. 
+    Pulses applied during this measurement are also recorded. '''
+    number_of_events =0
+    data = {}
+    data['padname'] = padname
+    data['samplename'] = samplename
+
+    data['num_sweeps'] = number_sweeps
+    data['V_set'] = V_set
+    data['V_reset'] = V_reset 
+    data['V_read'] = V_read
+    data['points'] = points 
+    data['interval'] = interval
+    data['range_read'] = range_read 
+    data['limit_read'] = limit_read
+    data['nplc'] = nplc
+    data['trigger_level'] = trigger_level
+    data['polarity'] = polarity
+    data['position'] = position
+    data['scale'] = scale
+    data['pulse_spacing'] = pulse_spacing
+
+    data['t_scope'] = []
+    data['v_pulse'] = []
+    data['v_answer'] = []
+    data['t_event'] = []
+    
+    data['attenuation'] = attenuation
+    data['recordlength'] = recordlength
+    data['pulse_width'] = pulse_width
+
+    timestamp = strftime("%Y.%m.%d-%H.%M.%S", localtime())
+    data['timestamp'] = timestamp
+
+    # functions for sweeps
+    def reset():
+        return kiv(tri(v1 = V_reset, step = 0.05), measure_range = 1e-2, i_limit = 1e-2)
+    def set():
+        return kiv(tri(v1 = V_set, step = 0.05), measure_range = 1e-3, i_limit = 3e-4)
+    def read():
+        return kiv(tri(v1 = V_read, step = 0.02), measure_range = 1e-3, i_limit = 1e-3)
+    def get_current_resistance ():
+        data = read()
+        I = data["I"]
+        V = data["Vmeasured"]
+        return V[len(V)//2]/I[len(I)//2]
+
+    # start doing a few sweeps to improve reproducibility
+    set_keithley_plotters()
+    iplots.show()
+
+    # get initial resistance state and switch to HRS if necessary 
+    data['initial_state'] = get_current_resistance()
+    if data['initial_state'] <= 5000:
+        data['initial_set'] = reset()
+
+    # create list for sets and resets
+    data['sets'] = []
+    data['resets'] = []
+    
+    # now in HRS we do {number_sweeps}
+    for i in range(number_sweeps):
+        data['sets'].append(set())
+        # data[f'set_{i+1}_state'] = get_current_resistance()
+        data['resets'].append(reset())
+        # data[f'reset_{i+1}_state'] = get_current_resistance()
+
+    # get initial HRS after sweeps
+    data['initial_HRS'] = get_current_resistance()
+
+    # then do analog measurement
+    setup_pcm_plots()
+    iplots.show()  
+    num_pulses = 0  
+
+    # recordlength = (pulse_width * 100e9) + 500
+    # read resistance state with keithley
+    k.source_output(ch = 'A', state = True)
+    k.source_level(source_val= V_read, source_func='v', ch='A')
+    plt.pause(1)
+    k._it_lua(sourceVA = V_read , sourceVB = 0, points = points, interval = interval, rangeI = range_read , limitI = limit_read, nplc = nplc)
+    data['t_begin'] = time_ns()
+
+    # set up tektronix
+    ttx.inputstate(1, False)
+    ttx.inputstate(2, False)
+    ttx.inputstate(3, True)    
+    ttx.inputstate(4, False)
+    ttx.scale(3, scale)
+    ttx.position(3, position*polarity)
+    ttx.change_samplerate_and_recordlength(100e9, recordlength)
+    trigger_level = trigger_level*polarity
+
+    # set up sympuls
+    sympuls.set_pulse_width(pulse_width)
+
+    # have python wait for keithley to get ready
+    plt.pause(0.5)
+    
     """
     # first measurement where tektronix reads pulse
     ttx.arm(source = 3, level = trigger_level, edge = 'r') 
@@ -464,44 +730,11 @@
         # data['t_event'].append(time_array[len(time_array)-10])
         # print(time_array[len(time_array)-2])
         # iplots.updateline(data)
-=======
-    # middle measurements, where keithey just reads and sympuls sends pulses
-    while not k.done():
-        if transient_measurement:
-            ttx.arm(source = 3, level = trigger_level, edge = 'r') 
-            plt.pause(0.1)
-        sympuls.trigger()
-        data['t_event'].append(time_ns())
-        num_pulses += 1
-        # sleep at least 10ms between pulses
-        if transient_measurement:
-            plt.pause(0.2)
-            data.update(k.get_data())
-            if ttx.triggerstate():
-                plt.pause(0.1)
-                ttx.disarm()
-                # padname+="_no_last_pulse_detected_"
-            else:
-                number_of_events +=1
-                data_scope2 = ttx.get_curve(3)
-                # time_array = data['t']
-                data['t_scope'].append(data_scope2['t_ttx'])
-                data['v_answer'].append(data_scope2['V_ttx'])
-        else:
-            sleep(pulse_spacing)
-
-    # read all the measured data from keithley
-    data.update(k.get_data())
-    k.source_output(ch = 'A', state = False)
-    k.source_output(ch = 'B', state = False)
-    data["num_pulses"] = num_pulses
->>>>>>> fa98dc8f
 
     # last measurement where tektronix reads pulse
     ttx.arm(source = 3, level = trigger_level, edge = 'r') 
     plt.pause(0.1)
     sympuls.trigger()
-<<<<<<< HEAD
     data['t_event'].append(time_ns())
     num_pulses += 1
     # print('trigger'+str(trigger_level))
@@ -537,22 +770,6 @@
     datafolder = os.path.join('C:\\Messdaten', padname, samplename)
     # subfolder = datestr
     file_exits = True
-=======
-    plt.pause(0.2)
-    if ttx.triggerstate():
-        plt.pause(0.1)
-        ttx.disarm()
-    else:
-        number_of_events +=1
-        data_scope2 = ttx.get_curve(3)
-        data['t_scope'].append(data_scope2['t_ttx'])
-        data['v_answer'].append(data_scope2['V_ttx'])
-    iplots.updateline(data)
-    ttx.disarm()
-
-    # save results
-    datafolder = os.path.join('C:\\Messdaten', padname, samplename)
->>>>>>> fa98dc8f
     i=1
     # f"{timestamp}_pulsewidth={pulse_width:.2e}s_attenuation={attenuation}dB_points={points:.2e}_{i}"
     filepath = os.path.join(datafolder, f"{timestamp}_pulsewidth{pulse_width:.2e}s_attenuation{attenuation}dB_points{points:.2e}_{i}.s".replace("+", ""))
@@ -562,12 +779,7 @@
     io.write_pandas_pickle(meta.attach(data), filepath)
     # print(len(data))
     print(f"{num_pulses=}")
-<<<<<<< HEAD
     return data  
-=======
-    return data    
-
->>>>>>> fa98dc8f
 
 def test_measurement_single(
     # values for pandas file
